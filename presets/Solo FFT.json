--- conflicted
+++ resolved
@@ -2,11 +2,8 @@
   "version": "1.0",
   "name": "Solo FFT",
   "description": "Analisi FFT con detrend e finestra Hann, nessun filtro",
-<<<<<<< HEAD
   "created_at": "2025-10-21T21:33:23.531925",
-=======
   "created_at": "2025-10-21T10:00:52.881099",
->>>>>>> 6f84de90
   "manual_fs": null,
   "filter": {
     "kind": "ma",
