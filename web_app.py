﻿from __future__ import annotations

import inspect
from pathlib import Path
import hashlib
from types import SimpleNamespace
from typing import Any, Dict, List, Optional, Sequence, Tuple

import numpy as np
import pandas as pd
import plotly.graph_objects as go
import streamlit as st

from core.analyzer import analyze_csv
from core.loader import load_csv
from core.csv_cleaner import CleaningReport
from core.report_manager import ReportManager
from core.visual_report_manager import VisualPlotSpec, VisualReportManager
from core.downsampling import downsample_series, DownsampleResult
from core.signal_tools import (
    FilterSpec,
    FFTSpec,
    resolve_fs,
    validate_filter_spec,
    apply_filter,
    compute_fft,
)
from core.quality import run_quality_checks, DataQualityReport

# ---------------------- Reset helpers ---------------------- #
RESETTABLE_KEYS = {
    # Form principali
    "x_col",
    "y_cols",
    "plot_mode",
    "x_min_txt",
    "x_max_txt",
    "y_min_txt",
    "y_max_txt",
    # Advanced
    "manual_fs",
    "enable_filter",
    "f_kind",
    "ma_win",
    "f_order",
    "f_lo",
    "f_hi",
    "overlay_orig",
    # "enable_fft" removed: widget has no key, resets automatically with form nonce
    "fft_use",
    "detrend",
    # Report testuale
    "report_format",
    "report_base_name",
    # Report visivo (campi globali)
    "vis_report_main_title",
    "vis_report_base",
    "vis_report_format",
    "vis_report_legend",
    "_sample_error",
    "plot_quality_mode",
}

MIN_ROWS_FOR_FFT = 128
PERFORMANCE_THRESHOLD = 100_000
PERFORMANCE_MAX_POINTS = 10_000
PERFORMANCE_METHOD = "lttb"
SAMPLE_CSV_PATH = Path("assets/sample_timeseries.csv")

# Cache limits
MAX_FILTER_CACHE_SIZE = 32
MAX_FFT_CACHE_SIZE = 16


# ---------------------- Cache helpers (Issue #35) ---------------------- #
def _init_result_caches() -> None:
    """Initialize cache dictionaries in session state if not present."""
    if "_filter_cache" not in st.session_state:
        st.session_state["_filter_cache"] = {}
    if "_fft_cache" not in st.session_state:
        st.session_state["_fft_cache"] = {}


def _get_filter_cache_key(
    column: str, file_sig: Tuple, fspec: FilterSpec, fs: Optional[float], fs_source: Optional[str]
) -> Tuple:
    """Generate hashable cache key for filter results."""
    from dataclasses import astuple
    # Include fs and fs_source in key to invalidate when sampling frequency or source changes
    return (column, file_sig, astuple(fspec), fs, fs_source)


def _get_fft_cache_key(
    column: str, file_sig: Tuple, is_filtered: bool, fftspec: FFTSpec, fs: float, fs_source: Optional[str]
) -> Tuple:
    """Generate hashable cache key for FFT results."""
    from dataclasses import astuple
    # Include fs_source to invalidate when fs changes from estimated to manual
    return (column, file_sig, is_filtered, astuple(fftspec), fs, fs_source)


def _get_cached_filter(key: Tuple) -> Optional[pd.Series]:
    """Retrieve cached filter result."""
    return st.session_state.get("_filter_cache", {}).get(key)


def _cache_filter_result(key: Tuple, result: pd.Series) -> None:
    """Store filter result with LRU eviction."""
    cache = st.session_state.setdefault("_filter_cache", {})
    if len(cache) >= MAX_FILTER_CACHE_SIZE:
        # Simple LRU: remove oldest (first) entry
        oldest_key = next(iter(cache))
        cache.pop(oldest_key)
    cache[key] = result.copy()  # Store copy to avoid reference issues


def _get_cached_fft(key: Tuple) -> Optional[Tuple[np.ndarray, np.ndarray]]:
    """Retrieve cached FFT result."""
    return st.session_state.get("_fft_cache", {}).get(key)


def _cache_fft_result(key: Tuple, freqs: np.ndarray, amp: np.ndarray) -> None:
    """Store FFT result with LRU eviction."""
    cache = st.session_state.setdefault("_fft_cache", {})
    if len(cache) >= MAX_FFT_CACHE_SIZE:
        # Simple LRU: remove oldest (first) entry
        oldest_key = next(iter(cache))
        cache.pop(oldest_key)
    cache[key] = (freqs.copy(), amp.copy())  # Store copies


def _invalidate_result_caches() -> None:
    """Clear all filter and FFT caches (called on file change)."""
    st.session_state.pop("_filter_cache", None)
    st.session_state.pop("_fft_cache", None)


def _apply_filter_cached(
    series: pd.Series,
    x_series: Optional[pd.Series],
    fspec: FilterSpec,
    fs_value: Optional[float],
    fs_source: Optional[str],
    file_sig: Tuple,
    column_name: str,
) -> Optional[pd.Series]:
    """Apply filter with caching. Returns filtered series or None if filter fails."""
    _init_result_caches()
    cache_key = _get_filter_cache_key(column_name, file_sig, fspec, fs_value, fs_source)
    cached = _get_cached_filter(cache_key)
    if cached is not None:
        return cached
    # Cache miss: compute filter
    try:
        filtered, _ = apply_filter(series, x_series, fspec, fs_override=fs_value)
        _cache_filter_result(cache_key, filtered)
        return filtered
    except Exception:
        return None
<<<<<<< HEAD


def _compute_fft_cached(
    series: pd.Series,
    fs_value: float,
    fs_source: Optional[str],
    fftspec: FFTSpec,
    file_sig: Tuple,
    column_name: str,
    is_filtered: bool,
) -> Tuple[np.ndarray, np.ndarray]:
    """Compute FFT with caching. Returns (freqs, amp) arrays."""
    _init_result_caches()
    cache_key = _get_fft_cache_key(column_name, file_sig, is_filtered, fftspec, fs_value, fs_source)
    cached = _get_cached_fft(cache_key)
    if cached is not None:
        return cached
    # Cache miss: compute FFT
    freqs, amp = compute_fft(series, fs_value, detrend=fftspec.detrend, window=fftspec.window)
    _cache_fft_result(cache_key, freqs, amp)
    return freqs, amp


=======


def _compute_fft_cached(
    series: pd.Series,
    fs_value: float,
    fs_source: Optional[str],
    fftspec: FFTSpec,
    file_sig: Tuple,
    column_name: str,
    is_filtered: bool,
) -> Tuple[np.ndarray, np.ndarray]:
    """Compute FFT with caching. Returns (freqs, amp) arrays."""
    _init_result_caches()
    cache_key = _get_fft_cache_key(column_name, file_sig, is_filtered, fftspec, fs_value, fs_source)
    cached = _get_cached_fft(cache_key)
    if cached is not None:
        return cached
    # Cache miss: compute FFT
    freqs, amp = compute_fft(series, fs_value, detrend=fftspec.detrend, window=fftspec.window)
    _cache_fft_result(cache_key, freqs, amp)
    return freqs, amp


>>>>>>> 02ad0381
def _reset_all_settings() -> None:
    """Reset widgets/output while keeping the current file and cached data."""
    for k in list(RESETTABLE_KEYS):
        st.session_state.pop(k, None)

    for key in list(st.session_state.keys()):
        if isinstance(key, str) and key.startswith("vis_report_"):
            st.session_state.pop(key, None)

    # Reset plot and report outputs
    st.session_state.pop("_plots_ready", None)
    st.session_state.pop("_generated_report", None)
    st.session_state.pop("_generated_report_error", None)
    st.session_state.pop("_generated_visual_report", None)
    st.session_state.pop("_generated_visual_report_error", None)

    # Reset visual report tracking state
    st.session_state.pop("_visual_report_prev_selection", None)
    st.session_state.pop("_visual_report_last_default_x_label", None)
<<<<<<< HEAD

    # Reset quality mode to default
    st.session_state.pop("_quality_file_sig", None)

=======

    # Reset quality mode to default
    st.session_state.pop("_quality_file_sig", None)

>>>>>>> 02ad0381
    st.session_state["_controls_nonce"] = st.session_state.get("_controls_nonce", 0) + 1

# ---------------------- Streamlit compatibility helpers ---------------------- #
def _supports_kwarg(func: Any, name: str) -> bool:
    try:
        return name in inspect.signature(func).parameters
    except (TypeError, ValueError):
        return False


def _plotly_chart(container: Any, fig: go.Figure, **kwargs: Any) -> Any:
    plot_func = container.plotly_chart
    opts: dict[str, Any] = {}
    if _supports_kwarg(plot_func, "width"):
        opts["width"] = "stretch"
    elif _supports_kwarg(plot_func, "use_container_width"):
        opts["use_container_width"] = True
    opts.update(kwargs)
    return plot_func(fig, **opts)


def _dataframe(data: Any, **kwargs: Any) -> Any:
    opts: dict[str, Any] = {}
    if _supports_kwarg(st.dataframe, "width"):
        opts["width"] = "stretch"
    elif _supports_kwarg(st.dataframe, "use_container_width"):
        opts["use_container_width"] = True
    opts.update(kwargs)
    return st.dataframe(data, **opts)


def _button(label: str, **kwargs: Any) -> Any:
    opts: dict[str, Any] = {}
    if _supports_kwarg(st.button, "width"):
        opts["width"] = "stretch"
    elif _supports_kwarg(st.button, "use_container_width"):
        opts["use_container_width"] = True
    opts.update(kwargs)
    return st.button(label, **opts)


def _image(data: Any, **kwargs: Any) -> Any:
    opts: dict[str, Any] = {}
    if _supports_kwarg(st.image, "width"):
        opts["width"] = "stretch"
    elif _supports_kwarg(st.image, "use_container_width"):
        opts["use_container_width"] = True
    elif _supports_kwarg(st.image, "use_column_width"):
        opts["use_column_width"] = True
    opts.update(kwargs)
    return st.image(data, **opts)


# ---------------------- util ---------------------- #
def _to_float_or_none(s: str) -> Optional[float]:
    if not s:
        return None
    s = s.strip()
    if not s:
        return None
    try:
        return float(s.replace(",", "."))
    except Exception:
        return None


def _parse_range_num(min_s: str, max_s: str, data: pd.Series) -> Optional[Tuple[float, float]]:
    vmin = _to_float_or_none(min_s)
    vmax = _to_float_or_none(max_s)
    if vmin is None and vmax is None:
        return None
    if vmin is None:
        vmin = float(pd.to_numeric(data, errors="coerce").min())
    if vmax is None:
        vmax = float(pd.to_numeric(data, errors="coerce").max())
    if vmin == vmax:
        return None
    return (vmin, vmax)


def _parse_range_x(min_s: str, max_s: str, x: pd.Series | pd.Index) -> Optional[Tuple]:
    # gestisce sia numerici sia datetime
    if pd.api.types.is_datetime64_any_dtype(x):
        xmin = pd.to_datetime(min_s, errors="coerce") if min_s else None
        xmax = pd.to_datetime(max_s, errors="coerce") if max_s else None
        if xmin is None and xmax is None:
            return None
        if xmin is None:
            xmin = pd.to_datetime(pd.Series(x)).min()
        if xmax is None:
            xmax = pd.to_datetime(pd.Series(x)).max()
        if pd.isna(xmin) or pd.isna(xmax) or xmin == xmax:
            return None
        return (xmin, xmax)
    else:
        # prova come numerico
        xv = pd.to_numeric(pd.Series(x), errors="coerce")
        return _parse_range_num(min_s, max_s, xv)


def _fmt_csv_token(token: Optional[str]) -> str:
    if token is None:
        return "auto"
    if token == "\t" or token == "	":
        return "\\t"
    if token == " ":
        return "' '"
    if token == "":
        return "vuoto"
    return token


def _cleaning_stats_table(report: CleaningReport) -> pd.DataFrame:
    rows = []
    for name, stats in report.columns.items():
        percent_non_numeric = (
            stats.non_numeric / stats.candidate_numeric if stats.candidate_numeric else 0.0
        )
        rows.append(
            {
                "Colonna": name,
                "Valori candidati": stats.candidate_numeric,
                "Convertiti": stats.converted,
                "Non numerici": stats.non_numeric,
                "% non numerici": f"{percent_non_numeric:.1%}" if stats.candidate_numeric else "n.d.",
                "Correzione applicata": "si" if stats.applied else "no",
            }
        )
    if rows:
        return pd.DataFrame(rows)
    return pd.DataFrame(
        columns=[
            "Colonna",
            "Valori candidati",
            "Convertiti",
            "Non numerici",
            "% non numerici",
            "Correzione applicata",
        ]
    )

def _make_time_series(df: pd.DataFrame, x_col: Optional[str], y_col: str) -> Tuple[pd.Series, Optional[pd.Series]]:
    y = pd.to_numeric(df[y_col], errors="coerce")
    y.name = y_col
    if x_col and x_col in df.columns:
        xraw = df[x_col]
        if pd.api.types.is_datetime64_any_dtype(xraw) or pd.api.types.is_timedelta64_dtype(xraw):
            return y, pd.to_datetime(xraw, errors="coerce")
        # prova coerzione numerica
        xnum = pd.to_numeric(xraw, errors="coerce")
        if xnum.notna().mean() >= 0.8:
            return y, xnum
        # fallback: stringhe/datetime
        try:
            xdt = pd.to_datetime(xraw, errors="coerce")
            return y, xdt
        except Exception:
            pass
    return y, None


def _plot_xy(x: Optional[pd.Series], y: pd.Series, name: str) -> go.Figure:
    fig = go.Figure()
    if x is not None and x.notna().any():
        fig.add_trace(go.Scatter(x=x, y=y, mode="lines", name=name))
        fig.update_xaxes(title="X")
    else:
        fig.add_trace(go.Scatter(y=y, mode="lines", name=name))
        fig.update_xaxes(title="index")
    fig.update_yaxes(title=name)
    fig.update_layout(margin=dict(l=40, r=20, t=30, b=40), height=420)
    return fig


def _plot_fft(freqs: np.ndarray, amp: np.ndarray, title: str = "FFT") -> go.Figure:
    fig = go.Figure()
    if freqs.size > 0 and amp.size > 0:
        fig.add_trace(go.Scatter(x=freqs, y=amp, mode="lines", name="amp"))
        fig.update_xaxes(title="Frequenza [Hz]")
        fig.update_yaxes(title="Ampiezza")
    fig.update_layout(title=title, margin=dict(l=40, r=20, t=30, b=40), height=420)
    return fig

# ---------------------- Quality checks ---------------------- #
def _load_quality_config() -> Dict[str, Any]:
    """Load quality check configuration from config.json with safe defaults."""
    import json
    defaults = {
        "gap_factor_k": 5.0,
        "spike_z": 4.0,
        "min_points": 20,
        "max_examples": 5
    }
    try:
        config_path = Path("config.json")
        if config_path.exists():
            with open(config_path, 'r') as f:
                config = json.load(f)
                return config.get("quality", defaults)
    except Exception:
        pass
    return defaults


def _render_quality_badge_and_details(report: DataQualityReport) -> None:
    """Render quality badge and collapsible details panel."""
    # Badge styling
    if report.status == 'ok':
        badge_color = "#28a745"
        badge_text = "OK"
        badge_icon = "✓"
    else:
        badge_color = "#ffc107"
        badge_text = "Attenzione"
        badge_icon = "⚠"

    # Count issues
    issue_count = len(report.issues)
    issue_summary = f" ({issue_count} problema{'i' if issue_count != 1 else ''})" if issue_count > 0 else ""

    st.markdown(
        f"""
        <div style="display: inline-flex; align-items: center; gap: 8px;
                    padding: 8px 16px; border-radius: 8px; margin: 8px 0;
                    background-color: {badge_color}15; border-left: 4px solid {badge_color};">
            <span style="font-size: 1.2rem;">{badge_icon}</span>
            <span style="font-weight: 600; color: {badge_color};">
                Qualità dati: {badge_text}{issue_summary}
            </span>
        </div>
        """,
        unsafe_allow_html=True
    )

    # Details panel - NEVER auto-expand
    if report.has_issues() or report.notes:
        with st.expander("📋 Dettagli qualità", expanded=False):
            # Configuration info
            st.markdown("**Configurazione controlli:**")
            config_cols = st.columns(3)
            config_cols[0].metric("Gap factor (k)", f"{report.config['gap_factor_k']:.1f}")
            config_cols[1].metric("Soglia Z-score", f"{report.config['spike_z']:.1f}")
            config_cols[2].metric("Min punti", report.config['min_points'])

            st.markdown("---")

            # Notes
            if report.notes:
                st.markdown("**ℹ️ Note informative:**")
                for note in report.notes:
                    st.info(note)

            # Issues
            if report.has_issues():
                st.markdown("**⚠️ Problemi rilevati:**")
                for idx, issue in enumerate(report.issues, 1):
                    with st.container():
                        if issue.issue_type == 'x_non_monotonic':
                            st.markdown(f"**{idx}. 🔴 X non monotono**")
                            st.markdown(
                                f"- **Violazioni:** {issue.count} ({issue.percentage:.2f}% dei punti)\n"
                                f"- **Descrizione:** L'asse X contiene valori duplicati o decrescenti"
                            )
                            if issue.examples:
                                with st.expander(f"Mostra {len(issue.examples)} esempi", expanded=False):
                                    for ex in issue.examples:
                                        st.code(
                                            f"Indice {ex['prev_index']} → {ex['index']}: "
                                            f"{ex['prev_value']} → {ex['value']}",
                                            language=None
                                        )

                        elif issue.issue_type == 'x_gap':
                            median_dt = issue.details.get('median_dt', 'n/a')
                            k = issue.details.get('gap_factor_k', 'n/a')
                            st.markdown(f"**{idx}. 🟡 Gap nel campionamento**")
                            st.markdown(
                                f"- **Gap rilevati:** {issue.count} ({issue.percentage:.2f}% degli intervalli)\n"
                                f"- **Δt mediano:** {median_dt:.4g} unità\n"
                                f"- **Soglia:** {k}× Δt mediano"
                            )
                            if issue.examples:
                                with st.expander(f"Mostra {len(issue.examples)} esempi", expanded=False):
                                    for ex in issue.examples:
                                        st.code(
                                            f"Indice {ex['prev_index']} → {ex['index']}: "
                                            f"gap={ex['gap_size']:.4g} ({ex['gap_ratio']:.1f}×mediana)",
                                            language=None
                                        )

                        elif issue.issue_type == 'y_spike':
                            median_y = issue.details.get('median', 'n/a')
                            mad = issue.details.get('mad', 'n/a')
                            spike_z = issue.details.get('spike_z', 'n/a')
                            col_name = issue.column or 'n/a'
                            st.markdown(f"**{idx}. 🔵 Spike in '{col_name}'**")
                            st.markdown(
                                f"- **Outlier rilevati:** {issue.count} ({issue.percentage:.2f}% dei punti)\n"
                                f"- **Mediana:** {median_y:.4g}\n"
                                f"- **MAD:** {mad:.4g}\n"
                                f"- **Soglia Z:** {spike_z}"
                            )
                            if issue.examples:
                                with st.expander(f"Mostra {len(issue.examples)} esempi (ordinati per |Z|)", expanded=False):
                                    for ex in issue.examples:
                                        st.code(
                                            f"Indice {ex['index']}: valore={ex['value']:.4g}, "
                                            f"Z-score={ex['z_score']:.2f}",
                                            language=None
                                        )

                        st.markdown("")  # Spacing between issues


# --- HEADER pulito (senza riquadro), logo SINISTRA + bottoni piccoli ---
def render_header():
    import base64, mimetypes
    from pathlib import Path

    logo_path = Path("assets/logo.png")  # cambia nome/estensione se necessario
    logo_tag = ""
    if logo_path.exists():
        mime = mimetypes.guess_type(logo_path.name)[0] or "image/png"
        b64 = base64.b64encode(logo_path.read_bytes()).decode("utf-8")
        logo_tag = f"<img class='logo' src='data:{mime};base64,{b64}' alt='Logo'>"

    st.markdown(
        f"""
        <style>
          .app-header {{
            background: transparent;
            border: none;
            box-shadow: none;
            padding: 0;
            margin: 0 0 10px 0;
          }}
          .brand {{
            display: flex;
            flex-direction: column;
            align-items: flex-start;
            gap: 8px;
          }}
          .brand .logo {{
            height: 96px; width: auto; object-fit: contain;
          }}
          .brand h1 {{
            margin: 4px 0 2px 0;
            font-size: 4rem; line-height: .1; letter-spacing: .2px;
          }}
          .brand .subtitle {{
            margin: 0 0 6px 0; font-size: 1rem;
          }}
          .actions {{
            display: flex; gap: 8px; flex-wrap: wrap;
          }}
          .btn {{
            display: inline-flex; align-items: center; gap: 6px;
            padding: 6px 10px; border-radius: 9999px; font-size: .85rem;
            text-decoration: none !important; border: 1px solid #2b2b2b;
            transition: transform .08s ease, opacity .8s ease, border-color .2s ease, background .2s ease;
          }}
          .btn:active {{ transform: translateY(1px); }}
          .btn-primary {{ background: #f4c430; color: #111; border-color: #d6a300; }}
          .btn-primary:hover {{ background: #e0b51e; border-color: #c79c14; }}
          .btn-ghost {{ background: #141414; color: #e8eaed; border-color: #2b2b2b; }}
          .btn-ghost:hover {{ border-color: #3a3a3a; }}
          .emoji {{ font-size: 1rem; }}

          @media (max-width: 760px) {{
            .brand h1 {{ font-size: 1.35rem; }}
            .brand .subtitle {{ font-size: .9rem; }}
          }}
        </style>

        <div class="app-header">
          <div class="brand">
            {logo_tag}
            <h1>Analizzatore CSV — Web</h1>
            <p class="subtitle">Lean data analysis — Plot, Filtri, FFT e Report</p>
            <div class="actions">
              <a class="btn btn-primary" href="https://buymeacoffee.com/asillav" target="_blank" rel="noopener">
                <span class="emoji">☕</span> Buy me a coffee
              </a>
              <a class="btn btn-ghost" href="https://asillav.github.io/" target="_blank" rel="noopener">
                <span class="emoji">🐙</span> GitHub
              </a>
            </div>
          </div>
        </div>
        """,
        unsafe_allow_html=True,
    )


# ---------------------- UI principale ---------------------- #
def _reset_generated_reports_marker(current_file: Optional[Any]) -> None:
    """Reset session-state outputs when the uploaded file changes."""

    file_id = None
    if current_file is not None:
        file_id = (current_file.name, getattr(current_file, "size", None))

    last_id = st.session_state.get("_last_uploaded_file_id")
    if last_id != file_id:
        st.session_state["_last_uploaded_file_id"] = file_id
        st.session_state.pop("_generated_report", None)
        st.session_state.pop("_generated_report_error", None)
        st.session_state.pop("_generated_visual_report", None)
        st.session_state.pop("_generated_visual_report_error", None)
        st.session_state.pop("_visual_report_prev_selection", None)
        st.session_state.pop("_visual_report_last_default_x_label", None)
        st.session_state.pop("_plots_ready", None)
        st.session_state.pop("_cached_df", None)
        st.session_state.pop("_cached_meta", None)
        st.session_state.pop("_cached_cleaning_report", None)
        st.session_state.pop("_cached_file_sig", None)
        st.session_state.pop("_cached_apply_cleaning", None)
        # Issue #35: Invalidate filter/FFT caches when file changes
        _invalidate_result_caches()
        for key in list(st.session_state.keys()):
            if isinstance(key, str) and key.startswith("vis_report_"):
                st.session_state.pop(key, None)


def _visual_spec_key(field: str, column: str) -> str:
    return f"vis_report_{field}::{column}"


def _sync_visual_spec_state(selection: Sequence[str], default_x_label: str) -> None:
    """Ensure per-column widget keys exist and purge deselected ones."""

    prev = st.session_state.get("_visual_report_prev_selection", [])
    removed = set(prev) - set(selection)
    for col in removed:
        for field in ("title", "xlabel", "ylabel"):
            st.session_state.pop(_visual_spec_key(field, col), None)

    st.session_state["_visual_report_prev_selection"] = list(selection)

    for col in selection:
        title_key = _visual_spec_key("title", col)
        if title_key not in st.session_state:
            st.session_state[title_key] = col

        xlabel_key = _visual_spec_key("xlabel", col)
        if xlabel_key not in st.session_state:
            st.session_state[xlabel_key] = default_x_label

        ylabel_key = _visual_spec_key("ylabel", col)
        if ylabel_key not in st.session_state:
            st.session_state[ylabel_key] = col


def main():
    st.set_page_config(page_title="Analizzatore CSV — Web", layout="wide")
    render_header()

    st.caption("Upload CSV → seleziona X/Y → limiti assi → Advanced (fs/filtri/FFT) → report")

    st.markdown(
        """
        <style>
        .file-upload-wrapper {
            position: relative;
        }
        .file-upload-wrapper div[data-testid="stFileUploader"] > div:first-child {
            padding-bottom: 5.6rem;
        }
        .file-upload-wrapper div[data-testid="stButton"] {
            position: absolute;
            right: 1.2rem;
            bottom: 1.2rem;
            margin: 0;
            width: 200px;
            z-index: 2;
        }
        .file-upload-wrapper div[data-testid="stButton"] button {
            width: 100%;
            min-height: 3rem;
            border-radius: 12px;
            background: linear-gradient(135deg, #2b2d35 0%, #1f2027 100%);
            color: #f1f3f6;
            font-weight: 600;
            border: 1px solid #34353d;
            transition: all .18s ease-in-out;
        }
        .file-upload-wrapper div[data-testid="stButton"] button:hover {
            background: linear-gradient(135deg, #353741 0%, #2a2b33 100%);
            border-color: #4b4d58;
        }
        .file-upload-wrapper div[data-testid="stButton"] button:active {
            transform: translateY(1px);
        }
        </style>
        """,
        unsafe_allow_html=True,
    )

    if st.session_state.pop("_clear_file_uploader", False):
        st.session_state.pop("file_upload", None)

    sample_bytes = st.session_state.get("_sample_bytes")
    sample_name = st.session_state.get("_sample_file_name", SAMPLE_CSV_PATH.name)

    sample_available = SAMPLE_CSV_PATH.exists()

    with st.container():
        st.markdown('<div class="file-upload-wrapper">', unsafe_allow_html=True)
        upload = st.file_uploader(
            "Carica un file CSV",
            type=["csv"],
            key="file_upload",
        )
        sample_clicked = st.button(
            "Carica sample",
            key="load_sample",
            disabled=not sample_available,
            help="Carica un dataset demo multi-canale (segnale + rumore).",
        )
        st.markdown("</div>", unsafe_allow_html=True)

    if sample_clicked:
        if sample_available:
            try:
                data = SAMPLE_CSV_PATH.read_bytes()
                st.session_state["_sample_bytes"] = data
                st.session_state["_sample_file_name"] = SAMPLE_CSV_PATH.name
                st.session_state["_clear_file_uploader"] = True
                st.session_state.pop("_sample_error", None)
                st.rerun()
            except Exception as exc:
                st.session_state.pop("_sample_bytes", None)
                st.session_state.pop("_sample_file_name", None)
                st.session_state["_sample_error"] = str(exc)
                st.rerun()
    if not sample_available:
        st.caption("Sample non disponibile.")

    sample_error = st.session_state.pop("_sample_error", None)
    if sample_error:
        st.error(f"Caricamento sample fallito: {sample_error}")

    sample_bytes = st.session_state.get("_sample_bytes")
    sample_name = st.session_state.get("_sample_file_name", SAMPLE_CSV_PATH.name)

    if upload is not None:
        st.session_state.pop("_sample_bytes", None)
        st.session_state.pop("_sample_file_name", None)
        sample_bytes = None
        sample_name = SAMPLE_CSV_PATH.name

    current_file: Optional[Any] = upload
    if current_file is None and sample_bytes is not None:
        current_file = SimpleNamespace(name=sample_name, size=len(sample_bytes))

    _reset_generated_reports_marker(current_file)

    if current_file is None:
        hint = "Carica un file per iniziare."
        if SAMPLE_CSV_PATH.exists():
            hint = "Carica un file oppure usa 'Carica sample' per iniziare."
        st.info(hint)
        return

    using_sample = upload is None

    apply_cleaning = st.checkbox(
        "Applica correzione suggerita",
        value=True,
        key="_apply_cleaning",
        help="Rimuove separatori migliaia/decimali incoerenti e converte le colonne numeriche.",
    )

    tmp_path = Path("tmp_upload.csv")
    cleaning_report: Optional[CleaningReport] = None
    meta: Dict[str, Any]

    if using_sample:
        if sample_bytes is None:
            st.error("Sample non disponibile.")
            return
        file_bytes = sample_bytes
    else:
        upload_bytes = upload.getvalue()
        if not upload_bytes:
            st.error("Il file caricato è vuoto.")
            return
        file_bytes = upload_bytes
        upload.seek(0)

    file_sig = (len(file_bytes), hashlib.sha1(file_bytes).hexdigest())

    cached_df = st.session_state.get("_cached_df")
    cached_report = st.session_state.get("_cached_cleaning_report")
    cached_meta = st.session_state.get("_cached_meta")
    cache_hit = (
        st.session_state.get("_cached_file_sig") == file_sig
        and st.session_state.get("_cached_apply_cleaning") == apply_cleaning
        and cached_df is not None
        and cached_report is not None
        and cached_meta is not None
    )

    try:
        with st.spinner("Analisi CSV..."):
            if cache_hit:
                df = cached_df  # type: ignore[assignment]
                cleaning_report = cached_report  # type: ignore[assignment]
                meta = dict(cached_meta)  # type: ignore[arg-type]
                if not tmp_path.exists():
                    tmp_path.write_bytes(file_bytes)
            else:
                tmp_path.write_bytes(file_bytes)
                meta = analyze_csv(str(tmp_path))
                df, cleaning_report = load_csv(
                    str(tmp_path),
                    encoding=meta.get("encoding"),
                    delimiter=meta.get("delimiter"),
                    header=meta.get("header"),
                    apply_cleaning=apply_cleaning,
                    return_details=True,
                )
                st.session_state["_cached_df"] = df
                st.session_state["_cached_cleaning_report"] = cleaning_report
                st.session_state["_cached_meta"] = dict(meta)
                st.session_state["_cached_file_sig"] = file_sig
                st.session_state["_cached_apply_cleaning"] = apply_cleaning
    except pd.errors.EmptyDataError:
        st.error(
            "Il file sembra vuoto (nessuna colonna rilevata). Verifica l'esportazione e riprova."
        )
        return
    except ValueError as ve:
        st.error(str(ve))
        return
    except Exception as exc:
        st.error(f"Errore nel parsing del CSV: {exc}")
        return

    if cleaning_report is None:
        st.error("Impossibile generare il report di sanificazione del CSV.")
        return

    meta["cleaning"] = cleaning_report.to_dict()
    st.session_state["_cached_meta"] = dict(meta)
    st.session_state["_cached_file_sig"] = file_sig
    st.session_state["_cached_apply_cleaning"] = apply_cleaning

    if using_sample:
        st.success(f"Sample '{sample_name}' caricato.")
    else:
        st.success("File caricato.")

<<<<<<< HEAD
=======
    # Run quality checks
    quality_config = _load_quality_config()
    try:
        # Get all columns for Y checks (use all cols if available)
        all_cols = list(df.columns)
        quality_report = run_quality_checks(
            df=df,
            x_col=None,  # Will use index, X column will be selected later by user
            y_cols=all_cols,  # Check all columns for spikes
            gap_factor_k=quality_config['gap_factor_k'],
            spike_z=quality_config['spike_z'],
            min_points=quality_config['min_points'],
            max_examples=quality_config['max_examples']
        )
        # Log summary
        from core.logger import LogManager
        logger = LogManager(component="quality").get_logger()
        logger.info(quality_report.get_summary())

        # Render badge and details
        _render_quality_badge_and_details(quality_report)
    except Exception as e:
        st.warning(f"Impossibile eseguire controlli qualità: {e}")

>>>>>>> 02ad0381
    with st.container():
        suggestion = cleaning_report.suggestion
        info_cols = st.columns(4)
        info_cols[0].markdown(
            f"**Encoding**<br/>{meta.get('encoding', 'utf-8')}",
            unsafe_allow_html=True,
        )
        info_cols[1].markdown(
            f"**Delimiter**<br/>{_fmt_csv_token(meta.get('delimiter'))}",
            unsafe_allow_html=True,
        )
        info_cols[2].markdown(
            f"**Decimal**<br/>{_fmt_csv_token(suggestion.decimal)}",
            unsafe_allow_html=True,
        )
        info_cols[3].markdown(
            f"**Migliaia**<br/>{_fmt_csv_token(suggestion.thousands)}",
            unsafe_allow_html=True,
        )
        st.caption(
            f"Correzione automatica: {'attiva' if apply_cleaning else 'disattivata'} · "
            f"Confidenza formato: {suggestion.confidence:.0%} (campione={suggestion.sample_size})"
        )

        if cleaning_report.warnings:
            for warn in cleaning_report.warnings:
                st.warning(warn)

        stats_df = _cleaning_stats_table(cleaning_report)
        if not stats_df.empty:
            st.markdown("**Qualità colonne numeriche**")
            _dataframe(stats_df)
        else:
            st.caption("Nessuna colonna numerica rilevata.")

        if cleaning_report.rows_all_nan_after_clean:
            st.info(
                "Righe con tutte le colonne numeriche a NaN dopo la correzione: "
                f"{len(cleaning_report.rows_all_nan_after_clean)} "
                f"(prime: {cleaning_report.rows_all_nan_after_clean[:5]})"
            )

        raw_name = getattr(current_file, "name", tmp_path.name)
        try:
            raw_bytes = tmp_path.read_bytes()
            st.download_button(
                "Scarica CSV originale",
                data=raw_bytes,
                file_name=raw_name,
                mime="text/csv",
            )
        except Exception:
            st.caption("Impossibile preparare il download del CSV originale.")

    n_preview = st.slider("Righe di anteprima", 5, 50, 10)
    _dataframe(df.head(n_preview))
    total_rows = len(df)
    st.caption(f"Mostrate le prime {n_preview} righe su {total_rows} totali.")

    quality_key = "plot_quality_mode"
    file_sig_key = "_quality_file_sig"
    default_quality = "Prestazioni" if total_rows > PERFORMANCE_THRESHOLD else "Alta fedeltà"
    if st.session_state.get(file_sig_key) != file_sig:
        st.session_state[file_sig_key] = file_sig
        st.session_state[quality_key] = default_quality
    else:
        st.session_state.setdefault(quality_key, default_quality)

    # Pulsante Reset impostazioni (non rimuove il file caricato)
    rc1, rc2 = st.columns([3, 1])
    with rc2:
        if _button("Reset impostazioni"):
            _reset_all_settings()

    cols = meta.get("columns", list(df.columns))
    fft_available = total_rows >= MIN_ROWS_FOR_FFT

    # --- Controlli (form) --- #
    with st.form(f"controls_{st.session_state.get('_controls_nonce', 0)}"):
        x_col = st.selectbox("Colonna X (opzionale)", options=["—"] + cols, index=0)
        y_cols = st.multiselect("Colonne Y", options=cols)
        mode = st.radio("Modalità grafico", ["Sovrapposto", "Separati", "Cascata"], horizontal=True, index=0)
        quality_mode = st.radio(
            "Alta fedeltà / Prestazioni",
            ["Alta fedeltà", "Prestazioni"],
            horizontal=True,
            key=quality_key,
            help="Prestazioni applica downsampling LTTB a circa 10k punti per serie per migliorare la reattività. Filtri e FFT restano sui dati completi.",
        )
        st.caption(
            "Il downsampling riduce la traccia prima del rendering. Usa Alta fedeltà se ti servono tutti i campioni (possibile lag oltre 100k punti)."
        )

        c1, c2 = st.columns(2)
        with c1:
            x_min_txt = st.text_input("X min (numero o datetime)", placeholder="es. 0 oppure 2024-09-01")
            y_min_txt = st.text_input("Y min (numero)", placeholder="es. -10")
        with c2:
            x_max_txt = st.text_input("X max (numero o datetime)", placeholder="es. 1000 oppure 2024-09-02")
            y_max_txt = st.text_input("Y max (numero)", placeholder="es. 10")

        # ---- ADVANCED ----
        with st.expander("Advanced", expanded=False):
            # fs manuale in cima
            manual_fs = st.number_input(
                "Frequenza di campionamento manuale (Hz)",
                min_value=0.0, value=0.0, step=0.1,
                help=">0 forza la fs; 0 = stima automatica dalla X"
            )
            st.caption("Filtri Butterworth e FFT useranno la stessa fs (manuale o stimata).")

            enable_filter = st.checkbox("Abilita filtro", value=False)
            f_kind = st.selectbox(
                "Tipo filtro",
                ["Media mobile (MA)", "Butterworth LP", "Butterworth HP", "Butterworth BP"],
                index=0,
            )
            ma_win = st.number_input("MA - finestra (campioni)", min_value=1, value=5, step=1)
            f_order = st.number_input("Butterworth - ordine", min_value=1, value=4, step=1)

            cc1, cc2 = st.columns(2)
            with cc1:
                f_lo = st.text_input("Cutoff low (Hz) - LP/HP/BP", placeholder="es. 5")
            with cc2:
                f_hi = st.text_input("Cutoff high (Hz) - solo BP", placeholder="es. 20")

            overlay_orig = st.checkbox("Sovrapponi originale e filtrato", value=True)

            st.markdown("---")
            fft_help = (
                "Calcola lo spettro FFT per ogni serie selezionata."
                if fft_available
                else f"Servono almeno {MIN_ROWS_FOR_FFT} campioni per calcolare l'FFT."
            )

            # No key= parameter: widget state is local to the form, resets automatically
            enable_fft = st.checkbox(
                "Calcola FFT",
                value=False,
                disabled=not fft_available,
                help=fft_help,
            )
            if not fft_available:
                st.caption(
                    f"Servono almeno {MIN_ROWS_FOR_FFT} campioni (dataset attuale: {total_rows})."
                )

            fft_use = st.radio(
                "FFT su",
                ["Filtrato (se attivo)", "Originale"],
                horizontal=True,
                key="fft_use",
                disabled=not fft_available,
            )
            detrend = st.checkbox(
                "Detrend (togli media)",
                value=True,
                key="detrend",
                disabled=not fft_available,
            )

        submitted = st.form_submit_button("Applica / Plot")

    if submitted:
        st.session_state["_plots_ready"] = True

    if not st.session_state.get("_plots_ready"):
        st.info("Compila il form e premi 'Applica / Plot' per visualizzare grafici e report.")
        return

    if not y_cols:
        st.warning("Seleziona almeno una colonna Y.")
        return

    x_name = x_col if (x_col and x_col != "—") else None
    x_values = None
    if x_name and x_name in df.columns:
        # cerco di mantenere il tipo più utile possibile
        if pd.api.types.is_datetime64_any_dtype(df[x_name]) or pd.api.types.is_timedelta64_dtype(df[x_name]):
            x_values = pd.to_datetime(df[x_name], errors="coerce")
        else:
            # preferisco numerico se coerente
            xnum = pd.to_numeric(df[x_name], errors="coerce")
            x_values = xnum if xnum.notna().mean() >= 0.8 else pd.to_datetime(df[x_name], errors="coerce")

    # Risolvo fs UNA SOLA VOLTA
    fs_info = resolve_fs(x_values, manual_fs if manual_fs > 0 else None)
    fs_value = fs_info.value if fs_info.value and fs_info.value > 0 else None
    if fs_value:
        source_labels = {
            "manual": "manuale",
            "datetime": "stimata da timestamp (mediana Δt)",
            "index": "stimata su indice (passi consecutivi)",
        }
        label = source_labels.get(fs_info.source, fs_info.source)
        info_lines = [f"fs [Hz]: **{fs_value:.6g}** ({label})"]
        median_dt = fs_info.details.get("median_dt") if fs_info.details else None
        if median_dt:
            unit_label = "s" if fs_info.unit == "seconds" else "step"
            info_lines.append(f"Δt mediano: {median_dt:.4g} {unit_label}")
        st.info("  \n".join(info_lines))
    else:
        st.warning("fs non disponibile: filtri Butterworth e FFT verranno saltati se richiesti.")
    for warn in fs_info.warnings:
        st.warning(warn)

    # Preparo specs
    kind_map = {
        "Media mobile (MA)": "ma",
        "Butterworth LP": "butter_lp",
        "Butterworth HP": "butter_hp",
        "Butterworth BP": "butter_bp",
    }
    fkind = kind_map[f_kind]
    cutoff: Optional[Tuple[Optional[float], Optional[float]]] = None
    lo = _to_float_or_none(f_lo); hi = _to_float_or_none(f_hi)
    if fkind in ("butter_lp", "butter_hp") and lo is not None:
        cutoff = (lo, None)
    elif fkind == "butter_bp" and lo is not None and hi is not None and hi > lo:
        cutoff = (lo, hi)

    fspec = FilterSpec(
        kind=fkind,
        enabled=bool(enable_filter),
        order=int(f_order),
        cutoff=cutoff,
        ma_window=int(ma_win),
    )
    fftspec = FFTSpec(enabled=bool(enable_fft), detrend=bool(detrend), window="hann")

    if fftspec.enabled:
        if not fs_value:
            st.warning("FFT disabilitata: fs non disponibile.")
            fftspec.enabled = False
        elif not fs_info.is_uniform:
            detail = '; '.join(fs_info.warnings) if fs_info.warnings else 'campionamento irregolare.'
            st.warning(f"FFT disabilitata: {detail}")
            fftspec.enabled = False

    # --- Parse range assi --- #
    y_for_range = pd.concat([pd.to_numeric(df[c], errors="coerce") for c in y_cols], axis=0)
    yrange = _parse_range_num(y_min_txt, y_max_txt, y_for_range)
    xrange = None
    if x_name and x_values is not None:
        xrange = _parse_range_x(x_min_txt, x_max_txt, x_values)
    else:
        xmin_idx = _to_float_or_none(x_min_txt)
        xmax_idx = _to_float_or_none(x_max_txt)
        default_min = 0.0
        default_max = float(len(df) - 1) if len(df) > 0 else 0.0
        if xmin_idx is not None or xmax_idx is not None:
            if xmin_idx is None:
                xmin_idx = default_min
            if xmax_idx is None:
                xmax_idx = default_max
            if xmin_idx != xmax_idx:
                xrange = (xmin_idx, xmax_idx)

    quality_mode = st.session_state.get(quality_key, "Alta fedeltà")
    performance_enabled = quality_mode == "Prestazioni"
    downsample_cache: dict[tuple[int, Optional[int]], DownsampleResult] = {}
    downsample_events: List[tuple[str, DownsampleResult]] = []
    recorded_results: set[int] = set()

    def _legend_label(base: str, meta: Optional[DownsampleResult]) -> str:
        if meta is None or meta.original_count <= meta.sampled_count:
            return base
        return f"{base} [down {meta.original_count:,}->{meta.sampled_count:,}]"

    def _prepare_plot_series(
        label: str,
        y_data: pd.Series,
        x_data: Optional[pd.Series],
        *,
        reuse_index: Optional[pd.Index] = None,
    ) -> tuple[Optional[pd.Series], pd.Series, Optional[DownsampleResult]]:
        if reuse_index is not None:
            y_sel = y_data.loc[reuse_index]
            x_sel = x_data.loc[reuse_index] if x_data is not None else None
            return x_sel, y_sel, None
        if not performance_enabled or len(y_data) <= PERFORMANCE_MAX_POINTS:
            return x_data, y_data, None
        cache_key = (id(y_data), id(x_data) if x_data is not None else None)
        result = downsample_cache.get(cache_key)
        if result is None:
            result = downsample_series(
                y_data,
                x_data,
                max_points=PERFORMANCE_MAX_POINTS,
                method=PERFORMANCE_METHOD,
            )
            downsample_cache[cache_key] = result
        if result.original_count > result.sampled_count and id(result) not in recorded_results:
            downsample_events.append((label, result))
            recorded_results.add(id(result))
        return result.x, result.y, result

    # ========================= PLOT ========================= #
    if mode == "Sovrapposto":
        # ----- UNICA FIGURA CON TUTTE LE SERIE ----- #
        combined = go.Figure()
        x_label = x_name if x_name else "Index"

        for yname in y_cols:
            series, x_ser = _make_time_series(df, x_name, yname)
            if series.dropna().empty:
                st.info(f"'{yname}': nessun dato numerico valido.")
                continue

            # Filtro (se attivo)
            y_filt = None
            ok, msg = validate_filter_spec(fspec, fs_value)
            if fspec.enabled and not ok:
                st.warning(f"Filtro non applicato a {yname}: {msg}")
                y_plot = series
            else:
                if fspec.enabled:
                    y_filt = _apply_filter_cached(series, x_ser, fspec, fs_value, fs_info.source, file_sig, yname)
                    if y_filt is None:
                        st.warning(f"Filtro non applicato a {yname}: errore nel calcolo.")
                        y_plot = series
                    else:
                        y_plot = y_filt
                else:
                    y_plot = series

            name_main = yname + (" (filtrato)" if (fspec.enabled and not overlay_orig) else "")
            x_main, y_main, main_meta = _prepare_plot_series(name_main, y_plot, x_ser)

            # Originale tratteggiato se richiesto
            if overlay_orig and fspec.enabled and y_filt is not None:
                overlay_label = f"{yname} (originale)"
                reuse_idx = y_main.index if main_meta and main_meta.original_count > main_meta.sampled_count else None
                x_overlay, y_overlay, overlay_meta = _prepare_plot_series(
                    overlay_label,
                    series,
                    x_ser,
                    reuse_index=reuse_idx,
                )
                combined.add_trace(
                    go.Scatter(
                        x=(x_overlay if x_overlay is not None else None),
                        y=y_overlay,
                        mode="lines",
                        name=_legend_label(overlay_label, overlay_meta or main_meta),
                        line=dict(width=1, dash="dot"),
                    )
                )

            # Traccia principale (filtrato o originale)
            combined.add_trace(
                go.Scatter(
                    x=(x_main if x_main is not None else None),
                    y=y_main,
                    mode="lines",
                    name=_legend_label(name_main, main_meta),
                )
            )
            if overlay_orig and fspec.enabled and y_filt is not None:
                combined.data = combined.data[::-1]

        combined.update_layout(
            title="Confronto sovrapposto",
            xaxis_title=x_label,
            yaxis_title="Valore",
            template="plotly_white",
            legend_title="Serie",
            margin=dict(l=50, r=30, t=60, b=50),
        )
        if yrange:
            combined.update_yaxes(range=yrange)
        if xrange:
            combined.update_xaxes(range=xrange)

        _plotly_chart(st, combined)

        # FFT: una per serie, sotto
        if fftspec.enabled:
            for yname in y_cols:
                series, x_ser = _make_time_series(df, x_name, yname)
                if series.dropna().empty:
                    continue
                y_filt = None
                if fspec.enabled:
                    y_filt = _apply_filter_cached(series, x_ser, fspec, fs_value, fs_info.source, file_sig, yname)
                y_fft = y_filt if (fspec.enabled and y_filt is not None and fft_use == "Filtrato (se attivo)") else series
                if not fs_value or fs_value <= 0:
                    st.warning(f"FFT non calcolata per {yname}: fs non disponibile.")
                elif not fs_info.is_uniform:
                    detail = "; ".join(fs_info.warnings) if fs_info.warnings else "campionamento irregolare."
                    st.warning(f"FFT non calcolata per {yname}: {detail}")
                else:
                    is_filt = fspec.enabled and y_filt is not None and fft_use == "Filtrato (se attivo)"
                    freqs, amp = _compute_fft_cached(y_fft, fs_value, fs_info.source, fftspec, file_sig, yname, is_filt)
                    if freqs.size == 0:
                        st.info(f"FFT non calcolabile per {yname} (serie troppo corta o parametri non validi).")
                    else:
                        _plotly_chart(
                            st,
                            _plot_fft(freqs, amp, title=f"FFT — {yname}"),
                        )

    elif mode == "Separati":
        # ----- UNA TAB PER SERIE ----- #
        tabs = st.tabs(y_cols)
        for idx, yname in enumerate(y_cols):
            series, x_ser = _make_time_series(df, x_name, yname)
            host = tabs[idx]

            if series.dropna().empty:
                host.info(f"'{yname}': nessun dato numerico valido.")
                continue

            # Filtro
            y_filt = None
            ok, msg = validate_filter_spec(fspec, fs_value)
            if fspec.enabled and not ok:
                host.warning(f"Filtro non applicato a {yname}: {msg}")
                y_plot = series
            else:
                if fspec.enabled:
                    y_filt = _apply_filter_cached(series, x_ser, fspec, fs_value, fs_info.source, file_sig, yname)
                    if y_filt is None:
                        host.warning(f"Filtro non applicato a {yname}: errore nel calcolo.")
                        y_plot = series
                    else:
                        y_plot = y_filt
                else:
                    y_plot = series

            display_name = yname + (" (filtrato)" if (fspec.enabled and not overlay_orig) else "")
            x_plot, y_plot_ds, main_meta = _prepare_plot_series(display_name, y_plot, x_ser)
            fig = _plot_xy(x_plot, y_plot_ds, name=display_name)
            if fig.data:
                fig.data[0].name = _legend_label(display_name, main_meta)
            if yrange:
                fig.update_yaxes(range=yrange)
            if xrange:
                fig.update_xaxes(range=xrange)
            if overlay_orig and fspec.enabled and y_filt is not None:
                overlay_label = f"{yname} (originale)"
                reuse_idx = y_plot_ds.index if main_meta and main_meta.original_count > main_meta.sampled_count else None
                x_overlay, y_overlay, overlay_meta = _prepare_plot_series(
                    overlay_label,
                    series,
                    x_ser,
                    reuse_index=reuse_idx,
                )
                fig.add_trace(
                    go.Scatter(
                        x=x_overlay if x_overlay is not None else None,
                        y=y_overlay,
                        mode="lines",
                        name=_legend_label(overlay_label, overlay_meta or main_meta),
                        line=dict(width=1, dash="dot"),
                    )
                )
                fig.data = fig.data[::-1]
            _plotly_chart(host, fig)

            # FFT per singola serie
            if fftspec.enabled:
                y_fft = y_filt if (fspec.enabled and y_filt is not None and fft_use == "Filtrato (se attivo)") else series
                if not fs_value or fs_value <= 0:
                    host.warning(f"FFT non calcolata per {yname}: fs non disponibile.")
                elif not fs_info.is_uniform:
                    detail = "; ".join(fs_info.warnings) if fs_info.warnings else "campionamento irregolare."
                    host.warning(f"FFT non calcolata per {yname}: {detail}")
                else:
                    is_filt = fspec.enabled and y_filt is not None and fft_use == "Filtrato (se attivo)"
                    freqs, amp = _compute_fft_cached(y_fft, fs_value, fs_info.source, fftspec, file_sig, yname, is_filt)
                    if freqs.size == 0:
                        host.info(f"FFT non calcolabile per {yname} (serie troppo corta o parametri non validi).")
                    else:
                        _plotly_chart(
                            host,
                            _plot_fft(freqs, amp, title=f"FFT — {yname}"),
                        )

    else:
        # ----- CASCATA: grafici uno sotto l’altro ----- #
        for yname in y_cols:
            series, x_ser = _make_time_series(df, x_name, yname)

            if series.dropna().empty:
                st.info(f"'{yname}': nessun dato numerico valido.")
                continue

            # Filtro
            y_filt = None
            ok, msg = validate_filter_spec(fspec, fs_value)
            if fspec.enabled and not ok:
                st.warning(f"Filtro non applicato a {yname}: {msg}")
                y_plot = series
            else:
                if fspec.enabled:
                    y_filt = _apply_filter_cached(series, x_ser, fspec, fs_value, fs_info.source, file_sig, yname)
                    if y_filt is None:
                        st.warning(f"Filtro non applicato a {yname}: errore nel calcolo.")
                        y_plot = series
                    else:
                        y_plot = y_filt
                else:
                    y_plot = series

            display_name = yname + (" (filtrato)" if (fspec.enabled and not overlay_orig) else "")
            x_plot, y_plot_ds, main_meta = _prepare_plot_series(display_name, y_plot, x_ser)
            fig = _plot_xy(x_plot, y_plot_ds, name=display_name)
            if fig.data:
                fig.data[0].name = _legend_label(display_name, main_meta)
            if yrange:
                fig.update_yaxes(range=yrange)
            if xrange:
                fig.update_xaxes(range=xrange)
            if overlay_orig and fspec.enabled and y_filt is not None:
                overlay_label = f"{yname} (originale)"
                reuse_idx = y_plot_ds.index if main_meta and main_meta.original_count > main_meta.sampled_count else None
                x_overlay, y_overlay, overlay_meta = _prepare_plot_series(
                    overlay_label,
                    series,
                    x_ser,
                    reuse_index=reuse_idx,
                )
                fig.add_trace(
                    go.Scatter(
                        x=x_overlay if x_overlay is not None else None,
                        y=y_overlay,
                        mode="lines",
                        name=_legend_label(overlay_label, overlay_meta or main_meta),
                        line=dict(width=1, dash="dot"),
                    )
                )
                fig.data = fig.data[::-1]
            _plotly_chart(st, fig)

            # FFT sotto ogni grafico (se attiva)
            if fftspec.enabled:
                y_fft = y_filt if (fspec.enabled and y_filt is not None and fft_use == "Filtrato (se attivo)") else series
                if not fs_value or fs_value <= 0:
                    st.warning(f"FFT non calcolata per {yname}: fs non disponibile.")
                elif not fs_info.is_uniform:
                    detail = "; ".join(fs_info.warnings) if fs_info.warnings else "campionamento irregolare."
                    st.warning(f"FFT non calcolata per {yname}: {detail}")
                else:
                    is_filt = fspec.enabled and y_filt is not None and fft_use == "Filtrato (se attivo)"
                    freqs, amp = _compute_fft_cached(y_fft, fs_value, fs_info.source, fftspec, file_sig, yname, is_filt)
                    if freqs.size == 0:
                        st.info(f"FFT non calcolabile per {yname} (serie troppo corta o parametri non validi).")
                    else:
                        _plotly_chart(
                            st,
                            _plot_fft(freqs, amp, title=f"FFT — {yname}"),
                        )

    if performance_enabled:
        summaries: List[str] = []
        seen_pairs: set[tuple[str, int]] = set()
        for label, res in downsample_events:
            key = (label, res.sampled_count)
            if res.original_count <= res.sampled_count or key in seen_pairs:
                continue
            seen_pairs.add(key)
            summaries.append(
                f"{label}: {res.original_count:,}->{res.sampled_count:,} ({res.reduction_ratio:.1f}x)"
            )
        if summaries:
            st.caption("Prestazioni attive (LTTB): " + " · ".join(summaries))

    # ---- Report ----
    st.divider()
    st.subheader("Report statistici")
    col_r1, col_r2 = st.columns([1, 2])
    with col_r1:
        fmt = st.selectbox(
            "Formato",
            ["csv", "csv+md", "csv+html", "csv+md+html"],
            index=0,
            key="report_format",
        )
        base_name = st.text_input(
            "Nome base report (opzionale)",
            placeholder="es. report_misura_001",
            key="report_base_name",
        )
    with col_r2:
        if st.button("Genera report"):
            try:
                manager = ReportManager()
                out_paths = manager.generate_report(
                    df, x_name, y_cols, formats=fmt, base_name=base_name or None
                )
                mime_map = {
                    "csv": "text/csv",
                    "md": "text/markdown",
                    "html": "text/html",
                }
                downloads = {}
                for fmt_name, path in out_paths.items():
                    if path and path.exists():
                        downloads[fmt_name] = {
                            "path": path,
                            "bytes": path.read_bytes(),
                            "mime": mime_map.get(fmt_name, "application/octet-stream"),
                        }
                st.session_state["_generated_report"] = {
                    "outputs": out_paths,
                    "downloads": downloads,
                }
                st.session_state.pop("_generated_report_error", None)
            except Exception as e:
                st.session_state.pop("_generated_report", None)
                st.session_state["_generated_report_error"] = str(e)

    report_error = st.session_state.get("_generated_report_error")
    if report_error:
        st.error(f"Generazione report fallita: {report_error}")
    generated_report = st.session_state.get("_generated_report")
    if generated_report:
        st.success("Report generato.")
        outputs = generated_report.get("outputs", {})
        st.json({k: str(v) if v else None for k, v in outputs.items()})
        downloads = generated_report.get("downloads", {})
        for fmt_name, info in downloads.items():
            st.download_button(
                f"Scarica {fmt_name.upper()}",
                data=info["bytes"],
                file_name=info["path"].name,
                mime=info["mime"],
                key=f"download_report_{fmt_name}",
            )

    st.divider()
    st.subheader("Report visivo dei grafici")
    st.caption("Scegli fino a 4 serie per creare un'immagine o un PDF con i grafici in cascata.")

    visual_default = y_cols[: min(4, len(y_cols))] if y_cols else cols[: min(4, len(cols))]
    visual_raw_selection = st.multiselect(
        "Serie da includere (max 4)",
        options=cols,
        default=visual_default,
        help="Le serie devono essere numeriche; eventuali NaN verranno ignorati.",
    )

    if len(visual_raw_selection) > 4:
        st.warning("Puoi selezionare al massimo 4 serie: verranno considerate solo le prime quattro.")

    visual_selection = visual_raw_selection[:4]

    default_x_label = x_name if x_name else "Index"
    prev_default = st.session_state.get("_visual_report_last_default_x_label")
    _sync_visual_spec_state(visual_selection, default_x_label)
    if prev_default is not None and prev_default != default_x_label:
        for col in visual_selection:
            key = _visual_spec_key("xlabel", col)
            if st.session_state.get(key) == prev_default:
                st.session_state[key] = default_x_label
    st.session_state["_visual_report_last_default_x_label"] = default_x_label

    visual_specs: List[VisualPlotSpec] = []
    for idx, yname in enumerate(visual_selection):
        title_key = _visual_spec_key("title", yname)
        xlabel_key = _visual_spec_key("xlabel", yname)
        ylabel_key = _visual_spec_key("ylabel", yname)
        with st.expander(
            f"Grafico {idx + 1} — {yname}",
            expanded=False,
        ):
            plot_title = st.text_input("Titolo grafico", key=title_key)
            x_label = st.text_input("Titolo asse X", key=xlabel_key)
            y_label = st.text_input("Titolo asse Y", key=ylabel_key)
        visual_specs.append(
            VisualPlotSpec(
                y_column=yname,
                title=plot_title or None,
                x_label=x_label or None,
                y_label=y_label or None,
            )
        )

    col_vis1, col_vis2 = st.columns([2, 1])
    with col_vis1:
        visual_title = st.text_input("Titolo report visivo", key="vis_report_main_title")
        visual_base = st.text_input("Nome file (opzionale)", placeholder="es. report_visivo", key="vis_report_base")
    with col_vis2:
        visual_format = st.radio(
            "Formato",
            ["html"],
            #["png", "pdf", "html"], <-- Per eliminare "pdf" e "png" in cloud (Plotly non supporta più l'export in questi formati)
            horizontal=True,
            key="vis_report_format",
        )
        visual_show_legend = st.checkbox("Mostra legenda", value=False, key="vis_report_legend")

    btn_col1, btn_col2, btn_col3 = st.columns([1, 1, 2])
    with btn_col2:
        generate_visual = _button("Genera report visivo")

    if generate_visual:
        if not visual_specs:
            st.warning("Seleziona almeno una serie per il report visivo.")
        else:
            try:
                with st.spinner("Generazione report visivo..."):
                    manager = VisualReportManager()
                    result = manager.generate_report(
                        df=df,
                        specs=visual_specs,
                        x_column=x_name,
                        title=visual_title or "", #modifica per eliminare "udefined" su report html quando titolo vuoto
                        base_name=visual_base or None,
                        file_format=visual_format,
                        show_legend=visual_show_legend,
                        x_range=xrange,
                        y_range=yrange,
                    )
                st.session_state["_generated_visual_report"] = result
                st.session_state.pop("_generated_visual_report_error", None)
            except Exception as e:
                st.session_state.pop("_generated_visual_report", None)
                st.session_state["_generated_visual_report_error"] = str(e)

    visual_error = st.session_state.get("_generated_visual_report_error")
    if visual_error:
        st.error(f"Generazione report visivo fallita: {visual_error}")
    visual_result = st.session_state.get("_generated_visual_report")
    if visual_result:
        actual_format = visual_result["format"]
        requested_format = visual_result.get("requested_format", actual_format)
        fallback_reason = visual_result.get("fallback_reason")

        st.success(f"Report visivo salvato in {visual_result['path']}")
        if requested_format != actual_format:
            warning_msg = (
                f"Il formato {requested_format.upper()} non è disponibile in questo ambiente. "
                f"Il report è stato esportato come {actual_format.upper()}."
            )
            st.warning(warning_msg)
            if fallback_reason:
                st.caption(f"Dettagli: {fallback_reason}")

        if actual_format == "pdf":
            mime = "application/pdf"
        elif actual_format == "html":
            mime = "text/html"
        else:
            mime = "image/png"
        st.download_button(
            "Scarica report",
            data=visual_result["bytes"],
            file_name=visual_result["path"].name,
            mime=mime,
            key="download_visual_report",
        )
        if actual_format == "png":
            _image(visual_result["bytes"], caption="Anteprima report visivo")
        elif actual_format == "html":
            st.info("Anteprima interattiva generata in formato HTML.")
            _plotly_chart(st, visual_result["figure"], key="visual_report_preview")

    st.divider()
    with st.expander("ℹ️ Info rilevate (clicca per espandere)", expanded=False):
        st.json(meta)


if __name__ == "__main__":
    main()
<|MERGE_RESOLUTION|>--- conflicted
+++ resolved
@@ -157,7 +157,6 @@
         return filtered
     except Exception:
         return None
-<<<<<<< HEAD
 
 
 def _compute_fft_cached(
@@ -181,31 +180,6 @@
     return freqs, amp
 
 
-=======
-
-
-def _compute_fft_cached(
-    series: pd.Series,
-    fs_value: float,
-    fs_source: Optional[str],
-    fftspec: FFTSpec,
-    file_sig: Tuple,
-    column_name: str,
-    is_filtered: bool,
-) -> Tuple[np.ndarray, np.ndarray]:
-    """Compute FFT with caching. Returns (freqs, amp) arrays."""
-    _init_result_caches()
-    cache_key = _get_fft_cache_key(column_name, file_sig, is_filtered, fftspec, fs_value, fs_source)
-    cached = _get_cached_fft(cache_key)
-    if cached is not None:
-        return cached
-    # Cache miss: compute FFT
-    freqs, amp = compute_fft(series, fs_value, detrend=fftspec.detrend, window=fftspec.window)
-    _cache_fft_result(cache_key, freqs, amp)
-    return freqs, amp
-
-
->>>>>>> 02ad0381
 def _reset_all_settings() -> None:
     """Reset widgets/output while keeping the current file and cached data."""
     for k in list(RESETTABLE_KEYS):
@@ -225,17 +199,10 @@
     # Reset visual report tracking state
     st.session_state.pop("_visual_report_prev_selection", None)
     st.session_state.pop("_visual_report_last_default_x_label", None)
-<<<<<<< HEAD
 
     # Reset quality mode to default
     st.session_state.pop("_quality_file_sig", None)
 
-=======
-
-    # Reset quality mode to default
-    st.session_state.pop("_quality_file_sig", None)
-
->>>>>>> 02ad0381
     st.session_state["_controls_nonce"] = st.session_state.get("_controls_nonce", 0) + 1
 
 # ---------------------- Streamlit compatibility helpers ---------------------- #
@@ -889,8 +856,6 @@
     else:
         st.success("File caricato.")
 
-<<<<<<< HEAD
-=======
     # Run quality checks
     quality_config = _load_quality_config()
     try:
@@ -915,7 +880,6 @@
     except Exception as e:
         st.warning(f"Impossibile eseguire controlli qualità: {e}")
 
->>>>>>> 02ad0381
     with st.container():
         suggestion = cleaning_report.suggestion
         info_cols = st.columns(4)
