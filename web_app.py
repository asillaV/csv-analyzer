﻿from __future__ import annotations

import hashlib
import html
import inspect
import multiprocessing as mp
import os
import queue
import tempfile
from functools import lru_cache
from pathlib import Path
from types import SimpleNamespace
from typing import Any, Dict, List, Optional, Sequence, Tuple

import uuid

import numpy as np
import pandas as pd
import plotly.graph_objects as go
import streamlit as st

from core.analyzer import analyze_csv
from core.loader import load_csv, optimize_dtypes
from core.csv_cleaner import CleaningReport
from core.report_manager import ReportManager
from core.visual_report_manager import VisualPlotSpec, VisualReportManager
from core.downsampling import downsample_series, DownsampleResult
from core.signal_tools import (
    FilterSpec,
    FFTSpec,
    resolve_fs,
    validate_filter_spec,
    apply_filter,
    compute_fft,
)
from core.quality import run_quality_checks, DataQualityReport
from core.preset_manager import (
    save_preset,
    load_preset,
    list_presets,
    delete_preset,
    preset_exists,
    create_default_presets,
    PresetError,
)
from core.logger import LogManager

FileSignature = Tuple[str, int, str]

# ---------------------- Reset helpers ---------------------- #
RESETTABLE_KEYS = {
    # Form principali
    "x_col",
    "y_cols",
    "plot_mode",
    "x_min_txt",
    "x_max_txt",
    "y_min_txt",
    "y_max_txt",
    # Advanced
    "manual_fs",
    "enable_filter",
    "f_kind",
    "ma_win",
    "f_order",
    "f_lo",
    "f_hi",
    "overlay_orig",
    # Note: enable_fft, fft_use, detrend removed: widgets have no key, reset automatically with form nonce
    # Report testuale
    "report_format",
    "report_base_name",
    # Report visivo (campi globali)
    "vis_report_main_title",
    "vis_report_base",
    "vis_report_format",
    "vis_report_legend",
    "_sample_error",
    "plot_quality_mode",
}

MIN_ROWS_FOR_FFT = 128
PERFORMANCE_THRESHOLD = 100_000
PERFORMANCE_MAX_POINTS = 10_000
PERFORMANCE_METHOD = "lttb"

LIMIT_DEFAULTS = {
    "max_file_mb": 100,
    "max_rows": 1_000_000,
    "max_cols": 500,
    "parse_timeout_s": 30,
}


@lru_cache(maxsize=1)
def _load_limits_config() -> Dict[str, float]:
    """Legge i limiti di caricamento da config.json con fallback sicuri."""
    import json

    merged: Dict[str, float] = dict(LIMIT_DEFAULTS)
    config_path = Path("config.json")
    try:
        if config_path.exists():
            with open(config_path, "r", encoding="utf-8") as handle:
                data = json.load(handle)
                limits = data.get("limits") or {}
                for key, default in LIMIT_DEFAULTS.items():
                    value = limits.get(key)
                    if isinstance(value, (int, float)):
                        merged[key] = float(value)
    except Exception:
        # In caso di problemi con il file di config, manteniamo i default.
        pass
    return merged


def _check_size_limit(size_bytes: int, limits: Dict[str, float]) -> Optional[str]:
    """Ritorna un messaggio di errore se la dimensione supera i limiti."""
    if size_bytes <= 0:
        return "Il file caricato è vuoto."
    max_bytes = limits["max_file_mb"] * 1024 * 1024
    if size_bytes > max_bytes:
        return (
            f"File troppo grande ({size_bytes / (1024**2):.1f} MB). "
            f"Limite massimo: {limits['max_file_mb']:.0f} MB."
        )
    return None


def _check_dataframe_limits(df: pd.DataFrame, limits: Dict[str, float]) -> Optional[str]:
    """Verifica che il dataframe rispetti i limiti di righe e colonne."""
    max_rows = int(limits["max_rows"])
    max_cols = int(limits["max_cols"])
    if len(df) > max_rows:
        return (
            f"Dataset troppo grande: {len(df):,} righe. "
            f"Limite massimo consentito: {max_rows:,}."
        )
    if len(df.columns) > max_cols:
        return (
            f"Dataset con troppe colonne: {len(df.columns):,}. "
            f"Limite massimo consentito: {max_cols:,}."
        )
    return None


def _clear_cached_dataset() -> None:
    """Rimuove dataframe e metadati cache dalla sessione."""
    st.session_state.pop("_cached_df", None)
    st.session_state.pop("_cached_cleaning_report", None)
    st.session_state.pop("_cached_meta", None)
    st.session_state.pop("_cached_file_sig", None)
    st.session_state.pop("_cached_apply_cleaning", None)


def _parsing_worker(result_queue: "mp.Queue", file_path: str, apply_cleaning: bool) -> None:
    """Worker che analizza e carica il CSV, inviando il risultato tramite coda."""
    try:
        meta = analyze_csv(file_path)
        df, cleaning_report = load_csv(
            file_path,
            encoding=meta.get("encoding"),
            delimiter=meta.get("delimiter"),
            header=meta.get("header"),
            apply_cleaning=apply_cleaning,
            return_details=True,
        )
        result_queue.put(("ok", meta, df, cleaning_report))
    except Exception as exc:  # pragma: no cover - il messaggio viene gestito dal caller
        result_queue.put(("error", exc))


def _parse_csv_with_timeout(file_bytes: bytes, apply_cleaning: bool, timeout_s: float) -> Tuple[pd.DataFrame, CleaningReport, Dict[str, Any]]:
    """Esegue analyze + load in un processo separato e applica un timeout."""
    ctx = mp.get_context("spawn")
    result_queue: mp.Queue = ctx.Queue()
    fd, tmp_name = tempfile.mkstemp(prefix="csv_upload_", suffix=".csv")
    tmp_path = Path(tmp_name)
    try:
        with os.fdopen(fd, "wb") as tmp_file:
            tmp_file.write(file_bytes)

        process = ctx.Process(
            target=_parsing_worker,
            args=(result_queue, str(tmp_path), apply_cleaning),
            daemon=True,
        )
        process.start()

        try:
            message = result_queue.get(timeout=timeout_s)
        except queue.Empty:
            process.terminate()
            process.join()
            raise TimeoutError(
                f"Parsing del CSV oltre il tempo massimo di {timeout_s:.0f}s."
            ) from None

        process.join()
        status = message[0]
        if status == "ok":
            _, meta, df, cleaning_report = message
            return df, cleaning_report, dict(meta)

        error = message[1] if len(message) > 1 else RuntimeError("Errore sconosciuto nel parsing.")
        if isinstance(error, Exception):
            raise error
        raise RuntimeError(str(error))
    finally:
        try:
            tmp_path.unlink(missing_ok=True)
        except OSError:
            pass
SAMPLE_CSV_PATH = Path("assets/sample_timeseries.csv")

# Cache limits
MAX_FILTER_CACHE_SIZE = 32
MAX_FFT_CACHE_SIZE = 16


# ---------------------- Session helpers (Issue #49) ---------------------- #
def _ensure_session_id() -> str:
    """Return the per-session identifier, initializing it on first access."""
    key = "dataset_id"
    if key not in st.session_state:
        st.session_state[key] = uuid.uuid4().hex
    return st.session_state[key]


def _build_file_signature(file_bytes: bytes) -> FileSignature:
    """Create a file signature bound to the current session."""
    session_id = _ensure_session_id()
    size = len(file_bytes)
    digest = hashlib.sha1(file_bytes).hexdigest()[:16]
    return (session_id, size, digest)


# ---------------------- Cache helpers (Issue #35) ---------------------- #
def _init_result_caches() -> None:
    """Initialize cache dictionaries in session state if not present."""
    if "_filter_cache" not in st.session_state:
        st.session_state["_filter_cache"] = {}
    if "_fft_cache" not in st.session_state:
        st.session_state["_fft_cache"] = {}


def _get_filter_cache_key(
    column: str, file_sig: FileSignature, fspec: FilterSpec, fs: Optional[float], fs_source: Optional[str]
) -> Tuple:
    """Generate hashable cache key for filter results."""
    from dataclasses import astuple
    # Include fs and fs_source in key to invalidate when sampling frequency or source changes
    return (column, file_sig, astuple(fspec), fs, fs_source)


def _get_fft_cache_key(
    column: str, file_sig: FileSignature, is_filtered: bool, fftspec: FFTSpec, fs: float, fs_source: Optional[str]
) -> Tuple:
    """Generate hashable cache key for FFT results."""
    from dataclasses import astuple
    # Include fs_source to invalidate when fs changes from estimated to manual
    return (column, file_sig, is_filtered, astuple(fftspec), fs, fs_source)


def _get_cached_filter(key: Tuple) -> Optional[pd.Series]:
    """Retrieve cached filter result."""
    return st.session_state.get("_filter_cache", {}).get(key)


def _cache_filter_result(key: Tuple, result: pd.Series) -> None:
    """Store filter result with LRU eviction."""
    cache = st.session_state.setdefault("_filter_cache", {})
    if len(cache) >= MAX_FILTER_CACHE_SIZE:
        # Simple LRU: remove oldest (first) entry
        oldest_key = next(iter(cache))
        cache.pop(oldest_key)
    cache[key] = result.copy()  # Store copy to avoid reference issues


def _get_cached_fft(key: Tuple) -> Optional[Tuple[np.ndarray, np.ndarray]]:
    """Retrieve cached FFT result."""
    return st.session_state.get("_fft_cache", {}).get(key)


def _cache_fft_result(key: Tuple, freqs: np.ndarray, amp: np.ndarray) -> None:
    """Store FFT result with LRU eviction."""
    cache = st.session_state.setdefault("_fft_cache", {})
    if len(cache) >= MAX_FFT_CACHE_SIZE:
        # Simple LRU: remove oldest (first) entry
        oldest_key = next(iter(cache))
        cache.pop(oldest_key)
    cache[key] = (freqs.copy(), amp.copy())  # Store copies


def _invalidate_result_caches() -> None:
    """Clear all filter and FFT caches (called on file change)."""
    st.session_state.pop("_filter_cache", None)
    st.session_state.pop("_fft_cache", None)


def _apply_filter_cached(
    series: pd.Series,
    x_series: Optional[pd.Series],
    fspec: FilterSpec,
    fs_value: Optional[float],
    fs_source: Optional[str],
    file_sig: FileSignature,
    column_name: str,
) -> Optional[pd.Series]:
    """Apply filter with caching. Returns filtered series or None if filter fails."""
    _init_result_caches()
    cache_key = _get_filter_cache_key(column_name, file_sig, fspec, fs_value, fs_source)
    cached = _get_cached_filter(cache_key)
    if cached is not None:
        if cached.index.equals(series.index):
            return cached
        # Indici cambiati (es. decimazione performance): invalida e ricalcola
        cache_store = st.session_state.get("_filter_cache")
        if isinstance(cache_store, dict):
            cache_store.pop(cache_key, None)
        cached = None
    if cached is not None:
        return cached
    # Cache miss: compute filter
    try:
        filtered, _ = apply_filter(series, x_series, fspec, fs_override=fs_value)
        _cache_filter_result(cache_key, filtered)
        return filtered
    except Exception:
        return None


def _compute_fft_cached(
    series: pd.Series,
    fs_value: float,
    fs_source: Optional[str],
    fftspec: FFTSpec,
    file_sig: FileSignature,
    column_name: str,
    is_filtered: bool,
) -> Tuple[np.ndarray, np.ndarray]:
    """Compute FFT with caching. Returns (freqs, amp) arrays."""
    _init_result_caches()
    cache_key = _get_fft_cache_key(column_name, file_sig, is_filtered, fftspec, fs_value, fs_source)
    cached = _get_cached_fft(cache_key)
    if cached is not None:
        return cached
    # Cache miss: compute FFT
    freqs, amp = compute_fft(series, fs_value, detrend=fftspec.detrend, window=fftspec.window)
    _cache_fft_result(cache_key, freqs, amp)
    return freqs, amp


def _reset_all_settings() -> None:
    """Reset widgets/output while keeping the current file and cached data."""
    for k in list(RESETTABLE_KEYS):
        st.session_state.pop(k, None)

    for key in list(st.session_state.keys()):
        if isinstance(key, str) and key.startswith("vis_report_"):
            st.session_state.pop(key, None)

    # Reset plot and report outputs
    st.session_state.pop("_plots_ready", None)
    st.session_state.pop("_generated_report", None)
    st.session_state.pop("_generated_report_error", None)
    st.session_state.pop("_generated_visual_report", None)
    st.session_state.pop("_generated_visual_report_error", None)

    # Reset visual report tracking state
    st.session_state.pop("_visual_report_prev_selection", None)
    st.session_state.pop("_visual_report_last_default_x_label", None)

    # Reset quality mode to default
    st.session_state.pop("_quality_file_sig", None)

    # Reset preset state
    st.session_state.pop("_loaded_preset", None)
    st.session_state.pop("_loaded_preset_name", None)
    st.session_state.pop("_pending_preset_save", None)

    st.session_state["_controls_nonce"] = st.session_state.get("_controls_nonce", 0) + 1

# ---------------------- Streamlit compatibility helpers ---------------------- #
def _supports_kwarg(func: Any, name: str) -> bool:
    try:
        return name in inspect.signature(func).parameters
    except (TypeError, ValueError):
        return False


def _plotly_chart(container: Any, fig: go.Figure, **kwargs: Any) -> Any:
    plot_func = container.plotly_chart
    opts: dict[str, Any] = {}
    if _supports_kwarg(plot_func, "width"):
        opts["width"] = "stretch"
    elif _supports_kwarg(plot_func, "use_container_width"):
        opts["use_container_width"] = True
    opts.update(kwargs)
    return plot_func(fig, **opts)


def _dataframe(data: Any, **kwargs: Any) -> Any:
    opts: dict[str, Any] = {}
    if _supports_kwarg(st.dataframe, "width"):
        opts["width"] = "stretch"
    elif _supports_kwarg(st.dataframe, "use_container_width"):
        opts["use_container_width"] = True
    opts.update(kwargs)
    return st.dataframe(data, **opts)


def _button(label: str, **kwargs: Any) -> Any:
    opts: dict[str, Any] = {}
    if _supports_kwarg(st.button, "width"):
        opts["width"] = "stretch"
    elif _supports_kwarg(st.button, "use_container_width"):
        opts["use_container_width"] = True
    opts.update(kwargs)
    return st.button(label, **opts)


def _image(data: Any, **kwargs: Any) -> Any:
    opts: dict[str, Any] = {}
    if _supports_kwarg(st.image, "width"):
        opts["width"] = "stretch"
    elif _supports_kwarg(st.image, "use_container_width"):
        opts["use_container_width"] = True
    elif _supports_kwarg(st.image, "use_column_width"):
        opts["use_column_width"] = True
    opts.update(kwargs)
    return st.image(data, **opts)


# ---------------------- util ---------------------- #
def _to_float_or_none(s: str) -> Optional[float]:
    if not s:
        return None
    s = s.strip()
    if not s:
        return None
    try:
        return float(s.replace(",", "."))
    except Exception:
        return None


def _parse_range_num(min_s: str, max_s: str, data: pd.Series) -> Optional[Tuple[float, float]]:
    vmin = _to_float_or_none(min_s)
    vmax = _to_float_or_none(max_s)
    if vmin is None and vmax is None:
        return None
    if vmin is None:
        vmin = float(pd.to_numeric(data, errors="coerce").min())
    if vmax is None:
        vmax = float(pd.to_numeric(data, errors="coerce").max())
    if vmin == vmax:
        return None
    return (vmin, vmax)


def _parse_range_x(min_s: str, max_s: str, x: pd.Series | pd.Index) -> Optional[Tuple]:
    # gestisce sia numerici sia datetime
    if pd.api.types.is_datetime64_any_dtype(x):
        xmin = pd.to_datetime(min_s, errors="coerce") if min_s else None
        xmax = pd.to_datetime(max_s, errors="coerce") if max_s else None
        if xmin is None and xmax is None:
            return None
        if xmin is None:
            xmin = pd.to_datetime(pd.Series(x)).min()
        if xmax is None:
            xmax = pd.to_datetime(pd.Series(x)).max()
        if pd.isna(xmin) or pd.isna(xmax) or xmin == xmax:
            return None
        return (xmin, xmax)
    else:
        # prova come numerico
        xv = pd.to_numeric(pd.Series(x), errors="coerce")
        return _parse_range_num(min_s, max_s, xv)


def _fmt_csv_token(token: Optional[str]) -> str:
    if token is None:
        return "auto"
    if token == "\t" or token == "	":
        return "\\t"
    if token == " ":
        return "' '"
    if token == "":
        return "vuoto"
    return token


def _meta_info_html(label: str, value: Any) -> str:
    """Format metadata entries for safe HTML rendering."""
    safe_label = html.escape(str(label))
    safe_value = html.escape("" if value is None else str(value))
    return f"**{safe_label}**<br/>{safe_value}"


def _cleaning_stats_table(report: CleaningReport) -> pd.DataFrame:
    rows = []
    for name, stats in report.columns.items():
        percent_non_numeric = (
            stats.non_numeric / stats.candidate_numeric if stats.candidate_numeric else 0.0
        )
        rows.append(
            {
                "Colonna": name,
                "Valori candidati": stats.candidate_numeric,
                "Convertiti": stats.converted,
                "Non numerici": stats.non_numeric,
                "% non numerici": f"{percent_non_numeric:.1%}" if stats.candidate_numeric else "n.d.",
                "Correzione applicata": "si" if stats.applied else "no",
            }
        )
    if rows:
        return pd.DataFrame(rows)
    return pd.DataFrame(
        columns=[
            "Colonna",
            "Valori candidati",
            "Convertiti",
            "Non numerici",
            "% non numerici",
            "Correzione applicata",
        ]
    )

def _parse_x_column_once(df: pd.DataFrame, x_col: Optional[str]) -> Optional[pd.Series]:
    """
    FIX ISSUE #52: Pre-converti colonna X una volta sola prima del loop plot.

    Evita conversioni datetime/numeric ripetute per ogni colonna Y.
    Su 100k righe × 5 cols: risparmio ~1 secondo (200ms × 5).

    Args:
        df: DataFrame contenente la colonna X
        x_col: Nome della colonna X (o None)

    Returns:
        Serie X convertita (datetime/numeric) o None se non disponibile
    """
    if not x_col or x_col not in df.columns:
        return None

    xraw = df[x_col]

    # Se già datetime/timedelta, converti e ritorna
    if pd.api.types.is_datetime64_any_dtype(xraw) or pd.api.types.is_timedelta64_dtype(xraw):
        return pd.to_datetime(xraw, errors="coerce")

    # Prova coerzione numerica
    xnum = pd.to_numeric(xraw, errors="coerce")
    if xnum.notna().mean() >= 0.8:
        return xnum

    # Fallback: stringhe/datetime
    try:
        xdt = pd.to_datetime(xraw, errors="coerce")
        return xdt
    except Exception:
        return None


def _make_time_series(
    df: pd.DataFrame,
    x_col: Optional[str],
    y_col: str,
    x_parsed: Optional[pd.Series] = None
) -> Tuple[pd.Series, Optional[pd.Series]]:
    """
    Estrae serie Y e X per plotting.

    FIX ISSUE #52: Accetta x_parsed pre-processato per evitare conversioni ripetute.

    Args:
        df: DataFrame contenente i dati
        x_col: Nome colonna X (per retrocompatibilità, ignorato se x_parsed è fornito)
        y_col: Nome colonna Y
        x_parsed: Serie X già convertita (opzionale, FIX #52)

    Returns:
        Tupla (y_series, x_series)
    """
    y = pd.to_numeric(df[y_col], errors="coerce")
    y.name = y_col

    # FIX ISSUE #52: Se X già parsato, usa quello (evita ri-conversione)
    if x_parsed is not None:
        return y, x_parsed

    # Fallback legacy: converti X al volo (solo per retrocompatibilità)
    if x_col and x_col in df.columns:
        xraw = df[x_col]
        if pd.api.types.is_datetime64_any_dtype(xraw) or pd.api.types.is_timedelta64_dtype(xraw):
            return y, pd.to_datetime(xraw, errors="coerce")
        # prova coerzione numerica
        xnum = pd.to_numeric(xraw, errors="coerce")
        if xnum.notna().mean() >= 0.8:
            return y, xnum
        # fallback: stringhe/datetime
        try:
            xdt = pd.to_datetime(xraw, errors="coerce")
            return y, xdt
        except Exception:
            pass
    return y, None


def _plot_xy(x: Optional[pd.Series], y: pd.Series, name: str) -> go.Figure:
    fig = go.Figure()
    if x is not None and x.notna().any():
        fig.add_trace(go.Scatter(x=x, y=y, mode="lines", name=name))
        fig.update_xaxes(title="X")
    else:
        fig.add_trace(go.Scatter(y=y, mode="lines", name=name))
        fig.update_xaxes(title="index")
    fig.update_yaxes(title=name)
    fig.update_layout(margin=dict(l=40, r=20, t=30, b=40), height=420)
    return fig


def _plot_fft(freqs: np.ndarray, amp: np.ndarray, title: str = "FFT") -> go.Figure:
    fig = go.Figure()
    if freqs.size > 0 and amp.size > 0:
        fig.add_trace(go.Scatter(x=freqs, y=amp, mode="lines", name="amp"))
        fig.update_xaxes(title="Frequenza [Hz]")
        fig.update_yaxes(title="Ampiezza")
    fig.update_layout(title=title, margin=dict(l=40, r=20, t=30, b=40), height=420)
    return fig

# ---------------------- Quality checks ---------------------- #
def _load_quality_config() -> Dict[str, Any]:
    """Load quality check configuration from config.json with safe defaults."""
    import json
    defaults = {
        "gap_factor_k": 5.0,
        "spike_z": 4.0,
        "min_points": 20,
        "max_examples": 5
    }
    try:
        config_path = Path("config.json")
        if config_path.exists():
            with open(config_path, 'r') as f:
                config = json.load(f)
                return config.get("quality", defaults)
    except Exception:
        pass
    return defaults


def _load_performance_config() -> Dict[str, Any]:
    """Load performance configuration from config.json with safe defaults."""
    import json
    defaults = {
        "optimize_dtypes": True,
        "aggressive_dtype_optimization": False
    }
    try:
        config_path = Path("config.json")
        if config_path.exists():
            with open(config_path, 'r') as f:
                config = json.load(f)
                return config.get("performance", defaults)
    except Exception:
        pass
    return defaults


def _render_quality_badge_and_details(report: DataQualityReport) -> None:
    """Render quality badge and collapsible details panel."""
    # Badge styling
    if report.status == 'ok':
        badge_color = "#28a745"
        badge_text = "OK"
        badge_icon = "✓"
    else:
        badge_color = "#ffc107"
        badge_text = "Attenzione"
        badge_icon = "⚠"

    # Count issues
    issue_count = len(report.issues)
    issue_summary = f" ({issue_count} problema{'i' if issue_count != 1 else ''})" if issue_count > 0 else ""
    badge_icon_safe = html.escape(badge_icon)
    badge_text_safe = html.escape(badge_text)
    issue_summary_safe = html.escape(issue_summary)

    st.markdown(
        f"""
        <div style="display: inline-flex; align-items: center; gap: 8px;
                    padding: 8px 16px; border-radius: 8px; margin: 8px 0;
                    background-color: {badge_color}15; border-left: 4px solid {badge_color};">
            <span style="font-size: 1.2rem;">{badge_icon_safe}</span>
            <span style="font-weight: 600; color: {badge_color};">
                Qualità dati: {badge_text_safe}{issue_summary_safe}
            </span>
        </div>
        """,
        unsafe_allow_html=True
    )

    # Details panel - NEVER auto-expand
    if report.has_issues() or report.notes:
        with st.expander("📋 Dettagli qualità", expanded=False):
            # Configuration info
            st.markdown("**Configurazione controlli:**")
            config_cols = st.columns(3)
            with config_cols[0]:
                st.metric(
                    "Gap factor (k)",
                    f"{report.config['gap_factor_k']:.1f}",
                    help="Moltiplicatore per rilevare gap nel campionamento. Un gap viene segnalato quando la distanza tra due punti supera k volte la distanza mediana. Valori più alti = meno segnalazioni."
                )
            with config_cols[1]:
                st.metric(
                    "Soglia Z-score",
                    f"{report.config['spike_z']:.1f}",
                    help="Sensibilità per rilevare outlier (spike) nei dati. Valori che superano questa soglia rispetto alla mediana vengono segnalati. Valori più bassi = più sensibile."
                )
            with config_cols[2]:
                st.metric(
                    "Min punti",
                    report.config['min_points'],
                    help="Numero minimo di punti necessari per eseguire i controlli statistici. Dataset con meno punti non vengono analizzati."
                )

            st.markdown("---")

            # Notes
            if report.notes:
                st.markdown("**ℹ️ Note informative:**")
                for note in report.notes:
                    st.info(note)

            # Issues
            if report.has_issues():
                st.markdown("**⚠️ Problemi rilevati:**")
                for idx, issue in enumerate(report.issues, 1):
                    with st.container():
                        if issue.issue_type == 'x_non_monotonic':
                            st.markdown(f"**{idx}. 🔴 X non monotono**")
                            st.markdown(
                                f"- **Violazioni:** {issue.count} ({issue.percentage:.2f}% dei punti)\n"
                                f"- **Descrizione:** L'asse X contiene valori duplicati o decrescenti"
                            )
                            if issue.examples:
                                with st.expander(f"Mostra {len(issue.examples)} esempi", expanded=False):
                                    for ex in issue.examples:
                                        st.code(
                                            f"Indice {ex['prev_index']} → {ex['index']}: "
                                            f"{ex['prev_value']} → {ex['value']}",
                                            language=None
                                        )

                        elif issue.issue_type == 'x_gap':
                            median_dt = issue.details.get('median_dt', 'n/a')
                            k = issue.details.get('gap_factor_k', 'n/a')
                            st.markdown(f"**{idx}. 🟡 Gap nel campionamento**")
                            st.markdown(
                                f"- **Gap rilevati:** {issue.count} ({issue.percentage:.2f}% degli intervalli)\n"
                                f"- **Δt mediano:** {median_dt:.4g} unità\n"
                                f"- **Soglia:** {k}× Δt mediano"
                            )
                            if issue.examples:
                                with st.expander(f"Mostra {len(issue.examples)} esempi", expanded=False):
                                    for ex in issue.examples:
                                        st.code(
                                            f"Indice {ex['prev_index']} → {ex['index']}: "
                                            f"gap={ex['gap_size']:.4g} ({ex['gap_ratio']:.1f}×mediana)",
                                            language=None
                                        )

                        elif issue.issue_type == 'y_spike':
                            median_y = issue.details.get('median', 'n/a')
                            mad = issue.details.get('mad', 'n/a')
                            spike_z = issue.details.get('spike_z', 'n/a')
                            col_name = issue.column or 'n/a'
                            st.markdown(f"**{idx}. 🔵 Spike in '{col_name}'**")
                            st.markdown(
                                f"- **Outlier rilevati:** {issue.count} ({issue.percentage:.2f}% dei punti)\n"
                                f"- **Mediana:** {median_y:.4g}\n"
                                f"- **MAD:** {mad:.4g}\n"
                                f"- **Soglia Z:** {spike_z}"
                            )
                            if issue.examples:
                                with st.expander(f"Mostra {len(issue.examples)} esempi (ordinati per |Z|)", expanded=False):
                                    for ex in issue.examples:
                                        st.code(
                                            f"Indice {ex['index']}: valore={ex['value']:.4g}, "
                                            f"Z-score={ex['z_score']:.2f}",
                                            language=None
                                        )

                        st.markdown("")  # Spacing between issues


# --- HEADER pulito (senza riquadro), logo SINISTRA + bottoni piccoli ---
def render_header():
    import base64, mimetypes
    from pathlib import Path

    logo_path = Path("assets/logo.png")  # cambia nome/estensione se necessario
    logo_tag = ""
    if logo_path.exists():
        mime = mimetypes.guess_type(logo_path.name)[0] or "image/png"
        b64 = base64.b64encode(logo_path.read_bytes()).decode("utf-8")
        logo_tag = f"<img class='logo' src='data:{mime};base64,{b64}' alt='Logo'>"

    st.markdown(
        f"""
        <style>
          .app-header {{
            background: transparent;
            border: none;
            box-shadow: none;
            padding: 0;
            margin: 0 0 10px 0;
          }}
          .brand {{
            display: flex;
            flex-direction: column;
            align-items: flex-start;
            gap: 8px;
          }}
          .brand .logo {{
            height: 96px; width: auto; object-fit: contain;
          }}
          .brand h1 {{
            margin: 4px 0 2px 0;
            font-size: 4rem; line-height: .1; letter-spacing: .2px;
          }}
          .brand .subtitle {{
            margin: 0 0 6px 0; font-size: 1rem;
          }}
          .actions {{
            display: flex; gap: 8px; flex-wrap: wrap;
          }}
          .btn {{
            display: inline-flex; align-items: center; gap: 6px;
            padding: 6px 10px; border-radius: 9999px; font-size: .85rem;
            text-decoration: none !important; border: 1px solid #2b2b2b;
            transition: transform .08s ease, opacity .8s ease, border-color .2s ease, background .2s ease;
          }}
          .btn:active {{ transform: translateY(1px); }}
          .btn-primary {{ background: #f4c430; color: #111; border-color: #d6a300; }}
          .btn-primary:hover {{ background: #e0b51e; border-color: #c79c14; }}
          .btn-ghost {{ background: #141414; color: #e8eaed; border-color: #2b2b2b; }}
          .btn-ghost:hover {{ border-color: #3a3a3a; }}
          .emoji {{ font-size: 1rem; }}

          @media (max-width: 760px) {{
            .brand h1 {{ font-size: 1.35rem; }}
            .brand .subtitle {{ font-size: .9rem; }}
          }}
        </style>

        <div class="app-header">
          <div class="brand">
            {logo_tag}
            <h1>Analizzatore CSV — Web</h1>
            <p class="subtitle">Lean data analysis — Plot, Filtri, FFT e Report</p>
            <div class="actions">
              <a class="btn btn-primary" href="https://buymeacoffee.com/asillav" target="_blank" rel="noopener">
                <span class="emoji">☕</span> Buy me a coffee
              </a>
              <a class="btn btn-ghost" href="https://asillav.github.io/" target="_blank" rel="noopener">
                <span class="emoji">🐙</span> GitHub
              </a>
            </div>
          </div>
        </div>
        """,
        unsafe_allow_html=True,
    )


# ---------------------- UI principale ---------------------- #
def _reset_generated_reports_marker(current_file: Optional[Any]) -> None:
    """Reset session-state outputs when the uploaded file changes."""

    file_id = None
    if current_file is not None:
        file_id = (current_file.name, getattr(current_file, "size", None))

    last_id = st.session_state.get("_last_uploaded_file_id")
    if last_id != file_id:
        st.session_state["_last_uploaded_file_id"] = file_id
        st.session_state.pop("_generated_report", None)
        st.session_state.pop("_generated_report_error", None)
        st.session_state.pop("_generated_visual_report", None)
        st.session_state.pop("_generated_visual_report_error", None)
        st.session_state.pop("_visual_report_prev_selection", None)
        st.session_state.pop("_visual_report_last_default_x_label", None)
        st.session_state.pop("_plots_ready", None)
        st.session_state.pop("_cached_df", None)
        st.session_state.pop("_cached_meta", None)
        st.session_state.pop("_cached_cleaning_report", None)
        st.session_state.pop("_cached_file_sig", None)
        st.session_state.pop("_cached_apply_cleaning", None)
        # Issue #35: Invalidate filter/FFT caches when file changes
        _invalidate_result_caches()
        for key in list(st.session_state.keys()):
            if isinstance(key, str) and key.startswith("vis_report_"):
                st.session_state.pop(key, None)


def _visual_spec_key(field: str, column: str) -> str:
    return f"vis_report_{field}::{column}"


def _sync_visual_spec_state(selection: Sequence[str], default_x_label: str) -> None:
    """Ensure per-column widget keys exist and purge deselected ones."""

    prev = st.session_state.get("_visual_report_prev_selection", [])
    removed = set(prev) - set(selection)
    for col in removed:
        for field in ("title", "xlabel", "ylabel"):
            st.session_state.pop(_visual_spec_key(field, col), None)

    st.session_state["_visual_report_prev_selection"] = list(selection)

    for col in selection:
        title_key = _visual_spec_key("title", col)
        if title_key not in st.session_state:
            st.session_state[title_key] = col

        xlabel_key = _visual_spec_key("xlabel", col)
        if xlabel_key not in st.session_state:
            st.session_state[xlabel_key] = default_x_label

        ylabel_key = _visual_spec_key("ylabel", col)
        if ylabel_key not in st.session_state:
            st.session_state[ylabel_key] = col


def main():
    _ensure_session_id()
    st.set_page_config(page_title="Analizzatore CSV - Web", layout="wide")

    # Inizializza preset di default all'avvio
    try:
        create_default_presets()
    except Exception as e:
        logger = LogManager(component="preset").get_logger()
        logger.warning(f"Impossibile creare preset default: {e}")

    render_header()

    st.caption("Upload CSV → seleziona X/Y → limiti assi → Advanced (fs/filtri/FFT) → report")

    st.markdown(
        """
        <style>
        .file-upload-wrapper {
            position: relative;
        }
        .file-upload-wrapper div[data-testid="stFileUploader"] > div:first-child {
            padding-bottom: 5.6rem;
        }
        .file-upload-wrapper div[data-testid="stButton"] {
            position: absolute;
            right: 1.2rem;
            bottom: 1.2rem;
            margin: 0;
            width: 200px;
            z-index: 2;
        }
        .file-upload-wrapper div[data-testid="stButton"] button {
            width: 100%;
            min-height: 3rem;
            border-radius: 12px;
            background: linear-gradient(135deg, #2b2d35 0%, #1f2027 100%);
            color: #f1f3f6;
            font-weight: 600;
            border: 1px solid #34353d;
            transition: all .18s ease-in-out;
        }
        .file-upload-wrapper div[data-testid="stButton"] button:hover {
            background: linear-gradient(135deg, #353741 0%, #2a2b33 100%);
            border-color: #4b4d58;
        }
        .file-upload-wrapper div[data-testid="stButton"] button:active {
            transform: translateY(1px);
        }
        </style>
        """,
        unsafe_allow_html=True,
    )

    if st.session_state.pop("_clear_file_uploader", False):
        st.session_state.pop("file_upload", None)

    sample_bytes = st.session_state.get("_sample_bytes")
    sample_name = st.session_state.get("_sample_file_name", SAMPLE_CSV_PATH.name)

    sample_available = SAMPLE_CSV_PATH.exists()

    with st.container():
        st.markdown('<div class="file-upload-wrapper">', unsafe_allow_html=True)
        upload = st.file_uploader(
            "Carica un file CSV",
            type=["csv"],
            key="file_upload",
        )
        sample_disabled = not sample_available or upload is not None
        sample_help = (
            "Devi eliminare il CSV in memoria prima di caricare il sample."
            if upload is not None
            else "Carica un dataset demo multi-canale (segnale + rumore)."
        )
        sample_clicked = st.button(
            "Carica sample",
            key="load_sample",
            disabled=sample_disabled,
            help=sample_help,
        )
        st.markdown("</div>", unsafe_allow_html=True)

    if sample_clicked:
        if sample_available:
            try:
                data = SAMPLE_CSV_PATH.read_bytes()
                st.session_state["_sample_bytes"] = data
                st.session_state["_sample_file_name"] = SAMPLE_CSV_PATH.name
                st.session_state["_clear_file_uploader"] = True
                st.session_state.pop("_sample_error", None)

                # FIX #46: Libera TUTTA la cache upload prima del rerun
                st.session_state.pop("_cached_df", None)
                st.session_state.pop("_cached_cleaning_report", None)
                st.session_state.pop("_cached_meta", None)
                st.session_state.pop("_cached_file_sig", None)
                st.session_state.pop("_cached_apply_cleaning", None)
                _invalidate_result_caches()  # Pulisce filter/FFT cache

                st.rerun()
            except Exception as exc:
                st.session_state.pop("_sample_bytes", None)
                st.session_state.pop("_sample_file_name", None)
                st.session_state["_sample_error"] = str(exc)
                st.rerun()
    if not sample_available:
        st.caption("Sample non disponibile.")

    sample_error = st.session_state.pop("_sample_error", None)
    if sample_error:
        st.error(f"Caricamento sample fallito: {sample_error}")

    sample_bytes = st.session_state.get("_sample_bytes")
    sample_name = st.session_state.get("_sample_file_name", SAMPLE_CSV_PATH.name)

    if upload is not None:
        st.session_state.pop("_sample_bytes", None)
        st.session_state.pop("_sample_file_name", None)
        sample_bytes = None
        sample_name = SAMPLE_CSV_PATH.name

    current_file: Optional[Any] = upload
    if current_file is None and sample_bytes is not None:
        current_file = SimpleNamespace(name=sample_name, size=len(sample_bytes))

    _reset_generated_reports_marker(current_file)

    if current_file is None:
        hint = "Carica un file per iniziare."
        if SAMPLE_CSV_PATH.exists():
            hint = "Carica un file oppure usa 'Carica sample' per iniziare."
        st.info(hint)
        return

    using_sample = upload is None

    limits = _load_limits_config()

    apply_cleaning = st.checkbox(
        "Applica correzione suggerita",
        value=False,
        key="_apply_cleaning",
        help="Rimuove separatori migliaia/decimali incoerenti e converte le colonne numeriche.",
    )

    cleaning_report: Optional[CleaningReport] = None
    meta: Dict[str, Any]
    file_bytes: bytes

    if using_sample:
        if sample_bytes is None:
            st.error("Sample non disponibile.")
            return
        size_error = _check_size_limit(len(sample_bytes), limits)
        if size_error:
            _clear_cached_dataset()
            st.error(size_error)
            st.stop()
        file_bytes = sample_bytes
    else:
        upload_size = getattr(upload, "size", 0)
        size_error = _check_size_limit(upload_size, limits)
        if size_error:
            _clear_cached_dataset()
            st.error(size_error)
            st.stop()
        upload_bytes = upload.getvalue()
        if not upload_bytes:
            st.error("Il file caricato è vuoto.")
            return
        file_bytes = upload_bytes
        upload.seek(0)

    file_sig = _build_file_signature(file_bytes)

    cached_df = st.session_state.get("_cached_df")
    cached_report = st.session_state.get("_cached_cleaning_report")
    cached_meta = st.session_state.get("_cached_meta")
    cache_hit = (
        st.session_state.get("_cached_file_sig") == file_sig
        and st.session_state.get("_cached_apply_cleaning") == apply_cleaning
        and cached_df is not None
        and cached_report is not None
        and cached_meta is not None
    )

    df: pd.DataFrame

    try:
        with st.spinner("Analisi CSV..."):
            if cache_hit:
                # FIX ISSUE #51: Proteggi cache da mutazioni con .copy()
                df = cached_df.copy()  # type: ignore[assignment,union-attr]
                # CleaningReport è immutabile (dataclass con campi readonly), shallow copy sufficiente
                from dataclasses import replace as dataclass_replace
                cleaning_report = dataclass_replace(cached_report)  # type: ignore[assignment,arg-type]
                meta = dict(cached_meta)  # type: ignore[arg-type]
                limit_error = _check_dataframe_limits(df, limits)
                if limit_error:
                    _clear_cached_dataset()
                    st.error(limit_error)
                    st.stop()
            else:
                timeout_s = max(limits["parse_timeout_s"], 1.0)
                df, cleaning_report, meta = _parse_csv_with_timeout(
                    file_bytes=file_bytes,
                    apply_cleaning=apply_cleaning,
                    timeout_s=timeout_s,
                )
<<<<<<< HEAD

                # FIX ISSUE #53: Ottimizza dtype per ridurre memoria (~50% saving)
                perf_config = _load_performance_config()
                if perf_config.get("optimize_dtypes", True):
                    df_optimized, dtype_conversions = optimize_dtypes(
                        df,
                        enabled=True,
                        aggressive=perf_config.get("aggressive_dtype_optimization", False)
                    )
                    df = df_optimized
                    if dtype_conversions:
                        meta["dtype_optimizations"] = dtype_conversions

                # FIX ISSUE #51: Salva copie in cache per evitare condivisione riferimenti
                st.session_state["_cached_df"] = df.copy()
                # CleaningReport è immutabile (dataclass), salviamo direttamente
=======
                limit_error = _check_dataframe_limits(df, limits)
                if limit_error:
                    _clear_cached_dataset()
                    st.error(limit_error)
                    st.stop()
                st.session_state["_cached_df"] = df
>>>>>>> 6f84de90
                st.session_state["_cached_cleaning_report"] = cleaning_report
                st.session_state["_cached_meta"] = dict(meta)
                st.session_state["_cached_file_sig"] = file_sig
                st.session_state["_cached_apply_cleaning"] = apply_cleaning
    except TimeoutError as exc:
        st.error(str(exc))
        return
    except pd.errors.EmptyDataError:
        st.error(
            "Il file sembra vuoto (nessuna colonna rilevata). Verifica l'esportazione e riprova."
        )
        return
    except ValueError as ve:
        st.error(str(ve))
        return
    except Exception as exc:
        st.error(f"Errore nel parsing del CSV: {exc}")
        return

    if cleaning_report is None:
        st.error("Impossibile generare il report di sanificazione del CSV.")
        return

    meta["cleaning"] = cleaning_report.to_dict()
    st.session_state["_cached_meta"] = dict(meta)
    st.session_state["_cached_file_sig"] = file_sig
    st.session_state["_cached_apply_cleaning"] = apply_cleaning

    if using_sample:
        st.success(f"Sample '{sample_name}' caricato.")
    else:
        st.success("File caricato.")

    # Run quality checks
    quality_config = _load_quality_config()
    try:
        # Get all columns for Y checks (use all cols if available)
        all_cols = list(df.columns)
        quality_report = run_quality_checks(
            df=df,
            x_col=None,  # Will use index, X column will be selected later by user
            y_cols=all_cols,  # Check all columns for spikes
            gap_factor_k=quality_config['gap_factor_k'],
            spike_z=quality_config['spike_z'],
            min_points=quality_config['min_points'],
            max_examples=quality_config['max_examples']
        )
        # Log summary
        from core.logger import LogManager
        logger = LogManager(component="quality").get_logger()
        logger.info(quality_report.get_summary())

        # Render badge and details
        _render_quality_badge_and_details(quality_report)
    except Exception as e:
        st.warning(f"Impossibile eseguire controlli qualità: {e}")

    with st.expander("Dettagli dati", expanded=False):
        suggestion = cleaning_report.suggestion
        info_cols = st.columns(4)
        encoding_value = meta.get('encoding') or 'utf-8'
        info_cols[0].markdown(
            _meta_info_html("Encoding", encoding_value),
            unsafe_allow_html=True,
        )
        info_cols[1].markdown(
            _meta_info_html("Delimiter", _fmt_csv_token(meta.get('delimiter'))),
            unsafe_allow_html=True,
        )
        info_cols[2].markdown(
            _meta_info_html("Decimal", _fmt_csv_token(suggestion.decimal)),
            unsafe_allow_html=True,
        )
        info_cols[3].markdown(
            _meta_info_html("Migliaia", _fmt_csv_token(suggestion.thousands)),
            unsafe_allow_html=True,
        )
        st.caption(
            f"Correzione automatica: {'attiva' if apply_cleaning else 'disattivata'} - "
            f"Confidenza formato: {suggestion.confidence:.0%} (campione={suggestion.sample_size})"
        )

        if cleaning_report.warnings:
            for warn in cleaning_report.warnings:
                st.warning(warn)

        stats_df = _cleaning_stats_table(cleaning_report)
        if not stats_df.empty:
            st.markdown("**Qualità colonne numeriche**")
            _dataframe(stats_df)
        else:
            st.caption("Nessuna colonna numerica rilevata.")

        if cleaning_report.rows_all_nan_after_clean:
            st.info(
                "Righe con tutte le colonne numeriche a NaN dopo la correzione: "
                f"{len(cleaning_report.rows_all_nan_after_clean)} "
                f"(prime: {cleaning_report.rows_all_nan_after_clean[:5]})"
            )

        raw_name = getattr(current_file, "name", "dataset.csv")
        st.download_button(
            "Scarica CSV originale",
            data=file_bytes,
            file_name=raw_name,
            mime="text/csv",
        )

    n_preview = st.slider("Righe di anteprima", 5, 50, 10)
    _dataframe(df.head(n_preview))
    total_rows = len(df)
    st.caption(f"Mostrate le prime {n_preview} righe su {total_rows} totali.")

    quality_key = "plot_quality_mode"
    file_sig_key = "_quality_file_sig"
    default_quality = "Prestazioni" if total_rows > PERFORMANCE_THRESHOLD else "Alta fedeltà"
    if st.session_state.get(file_sig_key) != file_sig:
        st.session_state[file_sig_key] = file_sig
        st.session_state[quality_key] = default_quality
    else:
        st.session_state.setdefault(quality_key, default_quality)

    # Pulsante Reset impostazioni (non rimuove il file caricato)
    rc1, rc2 = st.columns([3, 1])
    with rc2:
        if _button("Reset impostazioni"):
            _reset_all_settings()

    cols = meta.get("columns", list(df.columns))
    fft_available = total_rows >= MIN_ROWS_FOR_FFT

    # Preset defaults for Advanced form
    filter_kind_options = [
        "Media mobile (MA)",
        "Butterworth LP",
        "Butterworth HP",
        "Butterworth BP",
    ]
    preset_manual_fs = 0.0
    preset_enable_filter = False
    preset_filter_kind_idx = 0
    preset_ma_win = 5
    preset_filter_order = 4
    preset_f_lo = ""
    preset_f_hi = ""
    preset_enable_fft = False
    preset_detrend = True
    preset_save_message: Optional[str] = st.session_state.pop("_preset_save_message", None)
    preset_notice: Optional[str] = None

    # Carica preset se presente (NON fare pop - mantieni finché non viene fatto submit)
    if "_loaded_preset" in st.session_state:
        preset_data = st.session_state["_loaded_preset"]
        preset_name = st.session_state.get("_loaded_preset_name", "")
        preset_notice = f"📂 Preset '{preset_name}' caricato. Compila il form e premi 'Applica / Plot'."

        manual_from_preset = preset_data.get("manual_fs")
        if manual_from_preset is not None:
            try:
                preset_manual_fs = float(manual_from_preset)
            except (TypeError, ValueError):
                preset_manual_fs = 0.0

        fspec_loaded = preset_data.get("filter_spec")
        if isinstance(fspec_loaded, FilterSpec):
            preset_enable_filter = bool(fspec_loaded.enabled)
            kind_to_index = {"ma": 0, "butter_lp": 1, "butter_hp": 2, "butter_bp": 3}
            preset_filter_kind_idx = kind_to_index.get(fspec_loaded.kind, 0)
            try:
                preset_ma_win = int(fspec_loaded.ma_window)
            except (TypeError, ValueError):
                pass
            try:
                preset_filter_order = int(fspec_loaded.order)
            except (TypeError, ValueError):
                pass
            cutoff_loaded = fspec_loaded.cutoff or (None, None)
            if isinstance(cutoff_loaded, tuple):
                lo_val, hi_val = cutoff_loaded
            else:
                lo_val, hi_val = (None, None)
            preset_f_lo = "" if lo_val in (None, "") else str(lo_val)
            preset_f_hi = "" if hi_val in (None, "") else str(hi_val)

        fftspec_loaded = preset_data.get("fft_spec")
        if isinstance(fftspec_loaded, FFTSpec):
            preset_enable_fft = bool(fftspec_loaded.enabled)
            preset_detrend = bool(fftspec_loaded.detrend)

    if preset_save_message:
        st.success(preset_save_message)

    if preset_notice:
        st.info(preset_notice)

    # --- Controlli (form) --- #
    with st.form(f"controls_{st.session_state.get('_controls_nonce', 0)}"):
        x_col = st.selectbox("Colonna X (opzionale)", options=["—"] + cols, index=0)
        y_cols = st.multiselect("Colonne Y", options=cols)
        mode = st.radio("Modalità grafico", ["Sovrapposto", "Separati", "Cascata"], horizontal=True, index=0)
        quality_mode = st.radio(
            "Alta fedeltà / Prestazioni",
            ["Alta fedeltà", "Prestazioni"],
            horizontal=True,
            key=quality_key,
            help="Prestazioni applica downsampling LTTB a circa 10k punti per serie per migliorare la reattività. Filtri e FFT restano sui dati completi.",
        )
        st.caption(
            "Il downsampling riduce la traccia prima del rendering. Usa Alta fedeltà se ti servono tutti i campioni (possibile lag oltre 100k punti)."
        )

        c1, c2 = st.columns(2)
        with c1:
            x_min_txt = st.text_input("X min (numero o datetime)", placeholder="es. 0 oppure 2024-09-01")
            y_min_txt = st.text_input("Y min (numero)", placeholder="es. -10")
        with c2:
            x_max_txt = st.text_input("X max (numero o datetime)", placeholder="es. 1000 oppure 2024-09-02")
            y_max_txt = st.text_input("Y max (numero)", placeholder="es. 10")

        # ---- ADVANCED ----
        with st.expander("Advanced", expanded=False):
            # fs manuale in cima
            manual_fs = st.number_input(
                "Frequenza di campionamento manuale (Hz)",
                min_value=0.0,
                value=float(preset_manual_fs),
                step=0.1,
                help=">0 forza la fs; 0 = stima automatica dalla X"
            )
            st.caption("Filtri Butterworth e FFT useranno la stessa fs (manuale o stimata).")

            enable_filter = st.checkbox("Abilita filtro", value=preset_enable_filter)
            f_kind = st.selectbox(
                "Tipo filtro",
                filter_kind_options,
                index=preset_filter_kind_idx,
            )
            ma_win = st.number_input("MA - finestra (campioni)", min_value=1, value=int(preset_ma_win), step=1)
            f_order = st.number_input("Butterworth - ordine", min_value=1, value=int(preset_filter_order), step=1)

            cc1, cc2 = st.columns(2)
            with cc1:
                f_lo = st.text_input("Cutoff low (Hz) - LP/HP/BP", value=preset_f_lo, placeholder="es. 5")
            with cc2:
                f_hi = st.text_input("Cutoff high (Hz) - solo BP", value=preset_f_hi, placeholder="es. 20")

            overlay_orig = st.checkbox("Sovrapponi originale e filtrato", value=True)

            st.markdown("---")
            fft_help = (
                "Calcola lo spettro FFT per ogni serie selezionata."
                if fft_available
                else f"Servono almeno {MIN_ROWS_FOR_FFT} campioni per calcolare l'FFT."
            )

            # No key= parameter: widget state is local to the form, resets automatically
            enable_fft = st.checkbox(
                "Calcola FFT",
                value=preset_enable_fft,
                disabled=not fft_available,
                help=fft_help,
            )
            if not fft_available:
                st.caption(
                    f"Servono almeno {MIN_ROWS_FOR_FFT} campioni (dataset attuale: {total_rows})."
                )

            fft_use = st.radio(
                "FFT su",
                ["Filtrato (se attivo)", "Originale"],
                horizontal=True,
                disabled=not fft_available,
            )
            detrend = st.checkbox(
                "Detrend (togli media)",
                value=preset_detrend,
                disabled=not fft_available,
            )

        submitted = st.form_submit_button("Applica / Plot")

    # ---- PRESET CONFIGURAZIONI (FUORI DAL FORM) ----
    with st.expander("Preset Configurazioni", expanded=False):
        st.markdown("Salva e riutilizza configurazioni filtri/FFT frequenti.")

        # Lista preset disponibili
        try:
            available_presets = list_presets()
            preset_names = [p["name"] for p in available_presets]
        except Exception as e:
            st.error(f"Errore caricamento preset: {e}")
            preset_names = []

        # Layout: selectbox + pulsanti
        pcol1, pcol2, pcol3 = st.columns([3, 1, 1])
        with pcol1:
            selected_preset = st.selectbox(
                "Preset disponibili",
                options=["---"] + preset_names,
                key="preset_selector"
            )
        with pcol2:
            st.write("")  # spacer per allineare il pulsante
            load_clicked = st.button("Carica", disabled=selected_preset == "---", key="load_preset_btn")
        with pcol3:
            st.write("")  # spacer per allineare il pulsante
            delete_clicked = st.button("Elimina", disabled=selected_preset == "---", key="delete_preset_btn")

        # Logica Load Preset
        if load_clicked and selected_preset != "---":
            try:
                preset_data = load_preset(selected_preset)
                st.session_state["_loaded_preset"] = preset_data
                st.session_state["_loaded_preset_name"] = selected_preset
                # Non fare st.rerun() - lascia che i valori vengano applicati al rendering successivo
                st.success(f"✅ Preset '{selected_preset}' caricato! I parametri sono ora attivi nel form sottostante.")
            except PresetError as e:
                st.error(f"❌ Errore caricamento: {e}")

        # Logica Delete Preset
        if delete_clicked and selected_preset != "---":
            try:
                delete_preset(selected_preset)
                st.success(f"🗑️ Preset '{selected_preset}' eliminato.")
                st.rerun()
            except PresetError as e:
                st.error(f"❌ Errore eliminazione: {e}")

        st.markdown("---")
        st.markdown("**Salva configurazione corrente come preset**")

        save_col1, save_col2, save_col3 = st.columns([2, 2, 1])
        with save_col1:
            new_preset_name = st.text_input("Nome preset", placeholder="es. Vibrazione 50Hz", key="new_preset_name_input")
        with save_col2:
            new_preset_desc = st.text_input("Descrizione (opzionale)", placeholder="es. Butterworth LP + FFT", key="new_preset_desc_input")
        with save_col3:
            st.write("")  # spacer per allineare il pulsante
            save_clicked = st.button("Salva", key="save_new_preset_btn")

        if save_clicked:
            if not new_preset_name.strip():
                st.warning("Inserisci un nome per il preset.")
            else:
                st.session_state["_pending_preset_save"] = {
                    "name": new_preset_name.strip(),
                    "description": new_preset_desc.strip()
                }
                st.info("ℹ️ Compila il form sottostante e premi 'Applica / Plot' per completare il salvataggio.")

    if submitted:
        st.session_state["_plots_ready"] = True
        # Pulisci il preset caricato dopo il submit per evitare che rimanga attivo
        st.session_state.pop("_loaded_preset", None)
        st.session_state.pop("_loaded_preset_name", None)

    if not st.session_state.get("_plots_ready"):
        st.info("Compila il form e premi 'Applica / Plot' per visualizzare grafici e report.")
        return

    if not y_cols:
        st.warning("Seleziona almeno una colonna Y.")
        return

    x_name = x_col if (x_col and x_col != "—") else None
    x_values = None
    if x_name and x_name in df.columns:
        # cerco di mantenere il tipo più utile possibile
        if pd.api.types.is_datetime64_any_dtype(df[x_name]) or pd.api.types.is_timedelta64_dtype(df[x_name]):
            x_values = pd.to_datetime(df[x_name], errors="coerce")
        else:
            # preferisco numerico se coerente
            xnum = pd.to_numeric(df[x_name], errors="coerce")
            x_values = xnum if xnum.notna().mean() >= 0.8 else pd.to_datetime(df[x_name], errors="coerce")

    # Risolvo fs UNA SOLA VOLTA
    fs_info = resolve_fs(x_values, manual_fs if manual_fs > 0 else None)
    fs_value = fs_info.value if fs_info.value and fs_info.value > 0 else None
    if fs_value:
        source_labels = {
            "manual": "manuale",
            "datetime": "stimata da timestamp (mediana Δt)",
            "index": "stimata su indice (passi consecutivi)",
        }
        label = source_labels.get(fs_info.source, fs_info.source)
        info_lines = [f"fs [Hz]: **{fs_value:.6g}** ({label})"]
        median_dt = fs_info.details.get("median_dt") if fs_info.details else None
        if median_dt:
            unit_label = "s" if fs_info.unit == "seconds" else "step"
            info_lines.append(f"Δt mediano: {median_dt:.4g} {unit_label}")
        st.info("  \n".join(info_lines))
    else:
        st.warning("fs non disponibile: filtri Butterworth e FFT verranno saltati se richiesti.")
    for warn in fs_info.warnings:
        st.warning(warn)

    # Preparo specs
    kind_map = {
        "Media mobile (MA)": "ma",
        "Butterworth LP": "butter_lp",
        "Butterworth HP": "butter_hp",
        "Butterworth BP": "butter_bp",
    }
    fkind = kind_map[f_kind]
    cutoff: Optional[Tuple[Optional[float], Optional[float]]] = None
    lo = _to_float_or_none(f_lo); hi = _to_float_or_none(f_hi)
    if fkind in ("butter_lp", "butter_hp") and lo is not None:
        cutoff = (lo, None)
    elif fkind == "butter_bp" and lo is not None and hi is not None and hi > lo:
        cutoff = (lo, hi)

    fspec = FilterSpec(
        kind=fkind,
        enabled=bool(enable_filter),
        order=int(f_order),
        cutoff=cutoff,
        ma_window=int(ma_win),
    )
    fftspec = FFTSpec(enabled=bool(enable_fft), detrend=bool(detrend), window="hann")

    # Salva preset se richiesto
    pending_save = st.session_state.get("_pending_preset_save")
    if submitted and pending_save:
        try:
            save_preset(
                name=pending_save["name"],
                description=pending_save["description"],
                fspec=fspec,
                fftspec=fftspec,
                manual_fs=manual_fs if manual_fs > 0 else None
            )
            st.session_state.pop("_pending_preset_save", None)
            st.session_state["_preset_save_message"] = f"💾 Preset '{pending_save['name']}' salvato con successo!"
            st.rerun()
        except PresetError as e:
            st.error(f"❌ Impossibile salvare preset: {e}")
            st.session_state.pop("_pending_preset_save", None)
        except Exception as exc:
            st.error(f"❌ Errore inatteso salvataggio preset: {exc}")
            st.session_state.pop("_pending_preset_save", None)

    if fftspec.enabled:
        if not fs_value:
            st.warning("FFT disabilitata: fs non disponibile.")
            fftspec.enabled = False
        elif not fs_info.is_uniform:
            detail = '; '.join(fs_info.warnings) if fs_info.warnings else 'campionamento irregolare.'
            st.warning(f"FFT disabilitata: {detail}")
            fftspec.enabled = False

    # --- Parse range assi --- #
    y_for_range = pd.concat([pd.to_numeric(df[c], errors="coerce") for c in y_cols], axis=0)
    yrange = _parse_range_num(y_min_txt, y_max_txt, y_for_range)
    xrange = None
    if x_name and x_values is not None:
        xrange = _parse_range_x(x_min_txt, x_max_txt, x_values)
    else:
        xmin_idx = _to_float_or_none(x_min_txt)
        xmax_idx = _to_float_or_none(x_max_txt)
        default_min = 0.0
        default_max = float(len(df) - 1) if len(df) > 0 else 0.0
        if xmin_idx is not None or xmax_idx is not None:
            if xmin_idx is None:
                xmin_idx = default_min
            if xmax_idx is None:
                xmax_idx = default_max
            if xmin_idx != xmax_idx:
                xrange = (xmin_idx, xmax_idx)

    quality_mode = st.session_state.get(quality_key, "Alta fedeltà")
    performance_enabled = quality_mode == "Prestazioni"
    downsample_cache: dict[tuple[int, Optional[int]], DownsampleResult] = {}
    downsample_events: List[tuple[str, DownsampleResult]] = []
    recorded_results: set[int] = set()

    # FIX ISSUE #50: Pre-decima DataFrame UNA volta prima del loop
    df_plot = df
    df_downsampled = False
    downsampled_metadata: Optional[DownsampleResult] = None

    if performance_enabled and total_rows > PERFORMANCE_MAX_POINTS:
        # Usa prima colonna Y o X per determinare gli indici di decimazione
        representative_col = y_cols[0] if y_cols else None
        if representative_col:
            y_repr = pd.to_numeric(df[representative_col], errors="coerce")
            x_repr = x_values if x_values is not None else None

            # Calcola indici di downsampling
            ds_result = downsample_series(
                y_repr,
                x_repr,
                max_points=PERFORMANCE_MAX_POINTS,
                method=PERFORMANCE_METHOD,
            )

            # Pre-decima DF intero usando gli indici
            if ds_result.sampled_count < total_rows:
                df_plot = df.iloc[ds_result.indices].copy()
                df_downsampled = True
                downsampled_metadata = ds_result
                st.caption(
                    f"⚡ Pre-decimazione: {total_rows:,} → {len(df_plot):,} righe "
                    f"({ds_result.reduction_ratio:.1f}×, {ds_result.method.upper()})"
                )

    # FIX ISSUE #52: Pre-converti X UNA volta sola (per plot, evita ri-conversioni per ogni Y)
    # Posizionato DOPO df_plot per accedere sia a df che df_plot
    x_parsed_plot = _parse_x_column_once(df_plot, x_name)  # Per plot mode (con decimazione)
    x_parsed_orig = _parse_x_column_once(df, x_name)       # Per FFT (dati originali)

    def _get_series_sources(
        y_col: str,
    ) -> tuple[pd.Series, Optional[pd.Series], pd.Series, Optional[pd.Series]]:
        """Ritorna serie (plot) e serie originale per la colonna richiesta."""
        series_plot, x_plot = _make_time_series(df_plot, x_name, y_col, x_parsed=x_parsed_plot)
        if df_downsampled:
            series_full, x_full = _make_time_series(df, x_name, y_col, x_parsed=x_parsed_orig)
        else:
            series_full, x_full = series_plot, x_plot
        return series_plot, x_plot, series_full, x_full

    def _legend_label(base: str, meta: Optional[DownsampleResult]) -> str:
        if meta is None or meta.original_count <= meta.sampled_count:
            return base
        return f"{base} [down {meta.original_count:,}->{meta.sampled_count:,}]"

    def _prepare_plot_series(
        label: str,
        y_data: pd.Series,
        x_data: Optional[pd.Series],
        *,
        reuse_index: Optional[pd.Index] = None,
    ) -> tuple[Optional[pd.Series], pd.Series, Optional[DownsampleResult]]:
        if reuse_index is not None:
            y_sel = y_data.loc[reuse_index]
            x_sel = x_data.loc[reuse_index] if x_data is not None else None
            return x_sel, y_sel, None

        # FIX ISSUE #50: Se DF già pre-decimato, salta downsampling per-series
        if df_downsampled:
            return x_data, y_data, downsampled_metadata

        # Fallback: downsampling per-series (legacy, solo se DF NON pre-decimato)
        if not performance_enabled or len(y_data) <= PERFORMANCE_MAX_POINTS:
            return x_data, y_data, None
        cache_key = (id(y_data), id(x_data) if x_data is not None else None)
        result = downsample_cache.get(cache_key)
        if result is None:
            result = downsample_series(
                y_data,
                x_data,
                max_points=PERFORMANCE_MAX_POINTS,
                method=PERFORMANCE_METHOD,
            )
            downsample_cache[cache_key] = result
        if result.original_count > result.sampled_count and id(result) not in recorded_results:
            downsample_events.append((label, result))
            recorded_results.add(id(result))
        return result.x, result.y, result

    # ========================= PLOT ========================= #
    if mode == "Sovrapposto":
        # ----- UNICA FIGURA CON TUTTE LE SERIE ----- #
        combined = go.Figure()
        x_label = x_name if x_name else "Index"

        for yname in y_cols:
            series_plot, x_plot, series_full, x_full = _get_series_sources(yname)
            series = series_plot
            x_ser = x_plot
            if series.dropna().empty:
                st.info(f"'{yname}': nessun dato numerico valido.")
                continue

            # Filtro (se attivo)
            y_filt_full: Optional[pd.Series] = None
            y_filt_plot: Optional[pd.Series] = None
            ok, msg = validate_filter_spec(fspec, fs_value)
            if fspec.enabled and not ok:
                st.warning(f"Filtro non applicato a {yname}: {msg}")
                y_plot = series
            else:
                if fspec.enabled:
                    y_filt_full = _apply_filter_cached(series_full, x_full, fspec, fs_value, fs_info.source, file_sig, yname)
                    if y_filt_full is None:
                        st.warning(f"Filtro non applicato a {yname}: errore nel calcolo.")
                        y_plot = series
                    else:
                        y_filt_plot = y_filt_full.reindex(series.index)
                        y_plot = y_filt_plot
                else:
                    y_plot = series

            name_main = yname + (" (filtrato)" if (fspec.enabled and not overlay_orig) else "")
            x_main, y_main, main_meta = _prepare_plot_series(name_main, y_plot, x_ser)

            # Originale tratteggiato se richiesto
            if overlay_orig and fspec.enabled and y_filt_plot is not None:
                overlay_label = f"{yname} (originale)"
                reuse_idx = y_main.index if main_meta and main_meta.original_count > main_meta.sampled_count else None
                x_overlay_src = x_full if x_full is not None else x_ser
                x_overlay, y_overlay, overlay_meta = _prepare_plot_series(
                    overlay_label,
                    series_full,
                    x_overlay_src,
                    reuse_index=reuse_idx,
                )
                combined.add_trace(
                    go.Scatter(
                        x=(x_overlay if x_overlay is not None else None),
                        y=y_overlay,
                        mode="lines",
                        name=_legend_label(overlay_label, overlay_meta or main_meta),
                        line=dict(width=1, dash="dot"),
                    )
                )

            # Traccia principale (filtrato o originale)
            combined.add_trace(
                go.Scatter(
                    x=(x_main if x_main is not None else None),
                    y=y_main,
                    mode="lines",
                    name=_legend_label(name_main, main_meta),
                )
            )
            if overlay_orig and fspec.enabled and y_filt_plot is not None:
                combined.data = combined.data[::-1]

        combined.update_layout(
            title="Confronto sovrapposto",
            xaxis_title=x_label,
            yaxis_title="Valore",
            template="plotly_white",
            legend_title="Serie",
            margin=dict(l=50, r=30, t=60, b=50),
        )
        if yrange:
            combined.update_yaxes(range=yrange)
        if xrange:
            combined.update_xaxes(range=xrange)

        _plotly_chart(st, combined)

        # FFT: una per serie, sotto
        if fftspec.enabled:
            for yname in y_cols:
                # FIX ISSUE #50: FFT usa dati ORIGINALI (non decimati), non df_plot
                # FIX ISSUE #52: Passa X pre-parsato originale
                series, x_ser = _make_time_series(df, x_name, yname, x_parsed=x_parsed_orig)
                if series.dropna().empty:
                    continue
                y_filt = None
                if fspec.enabled:
                    y_filt = _apply_filter_cached(series, x_ser, fspec, fs_value, fs_info.source, file_sig, yname)
                y_fft = y_filt if (fspec.enabled and y_filt is not None and fft_use == "Filtrato (se attivo)") else series
                if not fs_value or fs_value <= 0:
                    st.warning(f"FFT non calcolata per {yname}: fs non disponibile.")
                elif not fs_info.is_uniform:
                    detail = "; ".join(fs_info.warnings) if fs_info.warnings else "campionamento irregolare."
                    st.warning(f"FFT non calcolata per {yname}: {detail}")
                else:
                    is_filt = fspec.enabled and y_filt_full is not None and fft_use == "Filtrato (se attivo)"
                    freqs, amp = _compute_fft_cached(y_fft, fs_value, fs_info.source, fftspec, file_sig, yname, is_filt)
                    if freqs.size == 0:
                        st.info(f"FFT non calcolabile per {yname} (serie troppo corta o parametri non validi).")
                    else:
                        _plotly_chart(
                            st,
                            _plot_fft(freqs, amp, title=f"FFT — {yname}"),
                        )

    elif mode == "Separati":
        # ----- UNA TAB PER SERIE ----- #
        tabs = st.tabs(y_cols)
        for idx, yname in enumerate(y_cols):
            series_plot, x_plot, series_full, x_full = _get_series_sources(yname)
            series = series_plot
            x_ser = x_plot
            host = tabs[idx]

            if series.dropna().empty:
                host.info(f"'{yname}': nessun dato numerico valido.")
                continue

            # Filtro
            y_filt_full: Optional[pd.Series] = None
            y_filt_plot: Optional[pd.Series] = None
            ok, msg = validate_filter_spec(fspec, fs_value)
            if fspec.enabled and not ok:
                host.warning(f"Filtro non applicato a {yname}: {msg}")
                y_plot = series
            else:
                if fspec.enabled:
                    y_filt_full = _apply_filter_cached(series_full, x_full, fspec, fs_value, fs_info.source, file_sig, yname)
                    if y_filt_full is None:
                        host.warning(f"Filtro non applicato a {yname}: errore nel calcolo.")
                        y_plot = series
                    else:
                        y_filt_plot = y_filt_full.reindex(series.index)
                        y_plot = y_filt_plot
                else:
                    y_plot = series

            display_name = yname + (" (filtrato)" if (fspec.enabled and not overlay_orig) else "")
            x_plot, y_plot_ds, main_meta = _prepare_plot_series(display_name, y_plot, x_ser)
            fig = _plot_xy(x_plot, y_plot_ds, name=display_name)
            if fig.data:
                fig.data[0].name = _legend_label(display_name, main_meta)
            if yrange:
                fig.update_yaxes(range=yrange)
            if xrange:
                fig.update_xaxes(range=xrange)
            if overlay_orig and fspec.enabled and y_filt_plot is not None:
                overlay_label = f"{yname} (originale)"
                reuse_idx = y_plot_ds.index if main_meta and main_meta.original_count > main_meta.sampled_count else None
                x_overlay_src = x_full if x_full is not None else x_ser
                x_overlay, y_overlay, overlay_meta = _prepare_plot_series(
                    overlay_label,
                    series_full,
                    x_overlay_src,
                    reuse_index=reuse_idx,
                )
                fig.add_trace(
                    go.Scatter(
                        x=x_overlay if x_overlay is not None else None,
                        y=y_overlay,
                        mode="lines",
                        name=_legend_label(overlay_label, overlay_meta or main_meta),
                        line=dict(width=1, dash="dot"),
                    )
                )
                fig.data = fig.data[::-1]
            _plotly_chart(host, fig)

            # FFT per singola serie
            if fftspec.enabled:
                if fspec.enabled and y_filt_full is not None and fft_use == "Filtrato (se attivo)":
                    y_fft = y_filt_full
                else:
                    y_fft = series_full
                if not fs_value or fs_value <= 0:
                    host.warning(f"FFT non calcolata per {yname}: fs non disponibile.")
                elif not fs_info.is_uniform:
                    detail = "; ".join(fs_info.warnings) if fs_info.warnings else "campionamento irregolare."
                    host.warning(f"FFT non calcolata per {yname}: {detail}")
                else:
                    is_filt = fspec.enabled and y_filt_full is not None and fft_use == "Filtrato (se attivo)"
                    freqs, amp = _compute_fft_cached(y_fft, fs_value, fs_info.source, fftspec, file_sig, yname, is_filt)
                    if freqs.size == 0:
                        host.info(f"FFT non calcolabile per {yname} (serie troppo corta o parametri non validi).")
                    else:
                        _plotly_chart(
                            host,
                            _plot_fft(freqs, amp, title=f"FFT — {yname}"),
                        )

    else:
        # ----- CASCATA: grafici uno sotto l'altro ----- #
        for yname in y_cols:
            series_plot, x_plot, series_full, x_full = _get_series_sources(yname)
            series = series_plot
            x_ser = x_plot

            if series.dropna().empty:
                st.info(f"'{yname}': nessun dato numerico valido.")
                continue

            # Filtro
            y_filt_full: Optional[pd.Series] = None
            y_filt_plot: Optional[pd.Series] = None
            ok, msg = validate_filter_spec(fspec, fs_value)
            if fspec.enabled and not ok:
                st.warning(f"Filtro non applicato a {yname}: {msg}")
                y_plot = series
            else:
                if fspec.enabled:
                    y_filt_full = _apply_filter_cached(series_full, x_full, fspec, fs_value, fs_info.source, file_sig, yname)
                    if y_filt_full is None:
                        st.warning(f"Filtro non applicato a {yname}: errore nel calcolo.")
                        y_plot = series
                    else:
                        y_filt_plot = y_filt_full.reindex(series.index)
                        y_plot = y_filt_plot
                else:
                    y_plot = series

            display_name = yname + (" (filtrato)" if (fspec.enabled and not overlay_orig) else "")
            x_plot, y_plot_ds, main_meta = _prepare_plot_series(display_name, y_plot, x_ser)
            fig = _plot_xy(x_plot, y_plot_ds, name=display_name)
            if fig.data:
                fig.data[0].name = _legend_label(display_name, main_meta)
            if yrange:
                fig.update_yaxes(range=yrange)
            if xrange:
                fig.update_xaxes(range=xrange)
            if overlay_orig and fspec.enabled and y_filt_plot is not None:
                overlay_label = f"{yname} (originale)"
                reuse_idx = y_plot_ds.index if main_meta and main_meta.original_count > main_meta.sampled_count else None
                x_overlay_src = x_full if x_full is not None else x_ser
                x_overlay, y_overlay, overlay_meta = _prepare_plot_series(
                    overlay_label,
                    series_full,
                    x_overlay_src,
                    reuse_index=reuse_idx,
                )
                fig.add_trace(
                    go.Scatter(
                        x=x_overlay if x_overlay is not None else None,
                        y=y_overlay,
                        mode="lines",
                        name=_legend_label(overlay_label, overlay_meta or main_meta),
                        line=dict(width=1, dash="dot"),
                    )
                )
                fig.data = fig.data[::-1]
            _plotly_chart(st, fig)

            # FFT sotto ogni grafico (se attiva)
            if fftspec.enabled:
                if fspec.enabled and y_filt_full is not None and fft_use == "Filtrato (se attivo)":
                    y_fft = y_filt_full
                else:
                    y_fft = series_full
                if not fs_value or fs_value <= 0:
                    st.warning(f"FFT non calcolata per {yname}: fs non disponibile.")
                elif not fs_info.is_uniform:
                    detail = "; ".join(fs_info.warnings) if fs_info.warnings else "campionamento irregolare."
                    st.warning(f"FFT non calcolata per {yname}: {detail}")
                else:
                    is_filt = fspec.enabled and y_filt_full is not None and fft_use == "Filtrato (se attivo)"
                    freqs, amp = _compute_fft_cached(y_fft, fs_value, fs_info.source, fftspec, file_sig, yname, is_filt)
                    if freqs.size == 0:
                        st.info(f"FFT non calcolabile per {yname} (serie troppo corta o parametri non validi).")
                    else:
                        _plotly_chart(
                            st,
                            _plot_fft(freqs, amp, title=f"FFT — {yname}"),
                        )

    if performance_enabled:
        summaries: List[str] = []
        seen_pairs: set[tuple[str, int]] = set()
        for label, res in downsample_events:
            key = (label, res.sampled_count)
            if res.original_count <= res.sampled_count or key in seen_pairs:
                continue
            seen_pairs.add(key)
            summaries.append(
                f"{label}: {res.original_count:,}->{res.sampled_count:,} ({res.reduction_ratio:.1f}x)"
            )
        if summaries:
            st.caption("Prestazioni attive (LTTB): " + " · ".join(summaries))

    # ---- Report ----
    st.divider()
    st.subheader("Report statistici")
    col_r1, col_r2 = st.columns([1, 2])
    with col_r1:
        fmt = st.selectbox(
            "Formato",
            ["csv", "csv+md", "csv+html", "csv+md+html"],
            index=0,
            key="report_format",
        )
        base_name = st.text_input(
            "Nome base report (opzionale)",
            placeholder="es. report_misura_001",
            key="report_base_name",
        )
    with col_r2:
        st.write("")  # spacer per allineare il pulsante
        if st.button("Genera report"):
            try:
                manager = ReportManager()
                out_paths = manager.generate_report(
                    df, x_name, y_cols, formats=fmt, base_name=base_name or None
                )
                mime_map = {
                    "csv": "text/csv",
                    "md": "text/markdown",
                    "html": "text/html",
                }
                downloads = {}
                for fmt_name, path in out_paths.items():
                    if path and path.exists():
                        downloads[fmt_name] = {
                            "path": path,
                            "bytes": path.read_bytes(),
                            "mime": mime_map.get(fmt_name, "application/octet-stream"),
                        }
                st.session_state["_generated_report"] = {
                    "outputs": out_paths,
                    "downloads": downloads,
                }
                st.session_state.pop("_generated_report_error", None)
            except Exception as e:
                st.session_state.pop("_generated_report", None)
                st.session_state["_generated_report_error"] = str(e)

    report_error = st.session_state.get("_generated_report_error")
    if report_error:
        st.error(f"Generazione report fallita: {report_error}")
    generated_report = st.session_state.get("_generated_report")
    if generated_report:
        st.success("Report generato.")
        outputs = generated_report.get("outputs", {})
        st.json({k: str(v) if v else None for k, v in outputs.items()})
        downloads = generated_report.get("downloads", {})
        for fmt_name, info in downloads.items():
            st.download_button(
                f"Scarica {fmt_name.upper()}",
                data=info["bytes"],
                file_name=info["path"].name,
                mime=info["mime"],
                key=f"download_report_{fmt_name}",
            )

    st.divider()
    st.subheader("Report visivo dei grafici")
    st.caption("Scegli fino a 4 serie per creare un'immagine o un PDF con i grafici in cascata.")

    visual_default = y_cols[: min(4, len(y_cols))] if y_cols else cols[: min(4, len(cols))]
    visual_raw_selection = st.multiselect(
        "Serie da includere (max 4)",
        options=cols,
        default=visual_default,
        help="Le serie devono essere numeriche; eventuali NaN verranno ignorati.",
    )

    if len(visual_raw_selection) > 4:
        st.warning("Puoi selezionare al massimo 4 serie: verranno considerate solo le prime quattro.")

    visual_selection = visual_raw_selection[:4]

    default_x_label = x_name if x_name else "Index"
    prev_default = st.session_state.get("_visual_report_last_default_x_label")
    _sync_visual_spec_state(visual_selection, default_x_label)
    if prev_default is not None and prev_default != default_x_label:
        for col in visual_selection:
            key = _visual_spec_key("xlabel", col)
            if st.session_state.get(key) == prev_default:
                st.session_state[key] = default_x_label
    st.session_state["_visual_report_last_default_x_label"] = default_x_label

    visual_specs: List[VisualPlotSpec] = []
    for idx, yname in enumerate(visual_selection):
        title_key = _visual_spec_key("title", yname)
        xlabel_key = _visual_spec_key("xlabel", yname)
        ylabel_key = _visual_spec_key("ylabel", yname)
        with st.expander(
            f"Grafico {idx + 1} — {yname}",
            expanded=False,
        ):
            plot_title = st.text_input("Titolo grafico", key=title_key)
            x_label = st.text_input("Titolo asse X", key=xlabel_key)
            y_label = st.text_input("Titolo asse Y", key=ylabel_key)
        visual_specs.append(
            VisualPlotSpec(
                y_column=yname,
                title=plot_title or None,
                x_label=x_label or None,
                y_label=y_label or None,
            )
        )

    col_vis1, col_vis2 = st.columns([2, 1])
    with col_vis1:
        visual_title = st.text_input("Titolo report visivo", key="vis_report_main_title")
        visual_base = st.text_input("Nome file (opzionale)", placeholder="es. report_visivo", key="vis_report_base")
    with col_vis2:
        visual_format = st.radio(
            "Formato",
            ["html"],
            #["png", "pdf", "html"], <-- Per eliminare "pdf" e "png" in cloud (Plotly non supporta più l'export in questi formati)
            horizontal=True,
            key="vis_report_format",
        )
        visual_show_legend = st.checkbox("Mostra legenda", value=False, key="vis_report_legend")

    btn_col1, btn_col2, btn_col3 = st.columns([1, 1, 2])
    with btn_col2:
        generate_visual = _button("Genera report visivo")

    if generate_visual:
        if not visual_specs:
            st.warning("Seleziona almeno una serie per il report visivo.")
        else:
            try:
                with st.spinner("Generazione report visivo..."):
                    manager = VisualReportManager()
                    result = manager.generate_report(
                        df=df,
                        specs=visual_specs,
                        x_column=x_name,
                        title=visual_title or "", #modifica per eliminare "udefined" su report html quando titolo vuoto
                        base_name=visual_base or None,
                        file_format=visual_format,
                        show_legend=visual_show_legend,
                        x_range=xrange,
                        y_range=yrange,
                    )
                st.session_state["_generated_visual_report"] = result
                st.session_state.pop("_generated_visual_report_error", None)
            except Exception as e:
                st.session_state.pop("_generated_visual_report", None)
                st.session_state["_generated_visual_report_error"] = str(e)

    visual_error = st.session_state.get("_generated_visual_report_error")
    if visual_error:
        st.error(f"Generazione report visivo fallita: {visual_error}")
    visual_result = st.session_state.get("_generated_visual_report")
    if visual_result:
        actual_format = visual_result["format"]
        requested_format = visual_result.get("requested_format", actual_format)
        fallback_reason = visual_result.get("fallback_reason")

        st.success(f"Report visivo salvato in {visual_result['path']}")
        if requested_format != actual_format:
            warning_msg = (
                f"Il formato {requested_format.upper()} non è disponibile in questo ambiente. "
                f"Il report è stato esportato come {actual_format.upper()}."
            )
            st.warning(warning_msg)
            if fallback_reason:
                st.caption(f"Dettagli: {fallback_reason}")

        if actual_format == "pdf":
            mime = "application/pdf"
        elif actual_format == "html":
            mime = "text/html"
        else:
            mime = "image/png"
        st.download_button(
            "Scarica report",
            data=visual_result["bytes"],
            file_name=visual_result["path"].name,
            mime=mime,
            key="download_visual_report",
        )
        if actual_format == "png":
            _image(visual_result["bytes"], caption="Anteprima report visivo")
        elif actual_format == "html":
            st.info("Anteprima interattiva generata in formato HTML.")
            _plotly_chart(st, visual_result["figure"], key="visual_report_preview")

    st.divider()
    with st.expander("ℹ️ Info rilevate (clicca per espandere)", expanded=False):
        st.json(meta)


if __name__ == "__main__":
    main()<|MERGE_RESOLUTION|>--- conflicted
+++ resolved
@@ -1146,31 +1146,12 @@
                     apply_cleaning=apply_cleaning,
                     timeout_s=timeout_s,
                 )
-<<<<<<< HEAD
-
-                # FIX ISSUE #53: Ottimizza dtype per ridurre memoria (~50% saving)
-                perf_config = _load_performance_config()
-                if perf_config.get("optimize_dtypes", True):
-                    df_optimized, dtype_conversions = optimize_dtypes(
-                        df,
-                        enabled=True,
-                        aggressive=perf_config.get("aggressive_dtype_optimization", False)
-                    )
-                    df = df_optimized
-                    if dtype_conversions:
-                        meta["dtype_optimizations"] = dtype_conversions
-
-                # FIX ISSUE #51: Salva copie in cache per evitare condivisione riferimenti
-                st.session_state["_cached_df"] = df.copy()
-                # CleaningReport è immutabile (dataclass), salviamo direttamente
-=======
                 limit_error = _check_dataframe_limits(df, limits)
                 if limit_error:
                     _clear_cached_dataset()
                     st.error(limit_error)
                     st.stop()
                 st.session_state["_cached_df"] = df
->>>>>>> 6f84de90
                 st.session_state["_cached_cleaning_report"] = cleaning_report
                 st.session_state["_cached_meta"] = dict(meta)
                 st.session_state["_cached_file_sig"] = file_sig
