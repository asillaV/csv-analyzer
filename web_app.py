﻿from __future__ import annotations

import inspect
from pathlib import Path
<<<<<<< HEAD
from types import SimpleNamespace
from typing import Any, List, Optional, Sequence, Tuple
=======
import hashlib
from types import SimpleNamespace
from typing import Any, Dict, List, Optional, Sequence, Tuple
>>>>>>> dbab48a2

import numpy as np
import pandas as pd
import plotly.graph_objects as go
import streamlit as st

from core.analyzer import analyze_csv
from core.loader import load_csv
from core.csv_cleaner import CleaningReport
from core.report_manager import ReportManager
from core.visual_report_manager import VisualPlotSpec, VisualReportManager
from core.signal_tools import (
    FilterSpec,
    FFTSpec,
    resolve_fs,
    validate_filter_spec,
    apply_filter,
    compute_fft,
)

# ---------------------- Reset helpers ---------------------- #
RESETTABLE_KEYS = {
    # Form principali
    "x_col",
    "y_cols",
    "plot_mode",
    "x_min_txt",
    "x_max_txt",
    "y_min_txt",
    "y_max_txt",
    # Advanced
    "manual_fs",
    "enable_filter",
    "f_kind",
    "ma_win",
    "f_order",
    "f_lo",
    "f_hi",
    "overlay_orig",
    "enable_fft",
    "fft_use",
    "detrend",
    # Report testuale
    "report_format",
    "report_base_name",
    # Report visivo (campi globali)
    "vis_report_main_title",
    "vis_report_base",
    "vis_report_format",
    "vis_report_legend",
    "_sample_error",
}

MIN_ROWS_FOR_FFT = 128
SAMPLE_CSV_PATH = Path("assets/sample_timeseries.csv")


def _reset_all_settings() -> None:
<<<<<<< HEAD
    """Resetta tutti i controlli e gli output, senza toccare il file caricato.

    Strategia: rimuove le chiavi di sessione dei widget (così tornano ai default)
    e gli artefatti di output/plot. Poi richiede un rerun per applicare subito.
    """
    # Pulisci chiavi note
    for k in list(RESETTABLE_KEYS):
        st.session_state.pop(k, None)

    # Pulisci chiavi per-plot del report visivo
=======
    """Reset widgets/output while keeping the current file and cached data."""
    for k in list(RESETTABLE_KEYS):
        st.session_state.pop(k, None)

>>>>>>> dbab48a2
    for key in list(st.session_state.keys()):
        if isinstance(key, str) and key.startswith("vis_report_"):
            st.session_state.pop(key, None)

<<<<<<< HEAD
    # Pulisci flag interni e output generati
=======
>>>>>>> dbab48a2
    st.session_state.pop("_plots_ready", None)
    st.session_state.pop("_generated_report", None)
    st.session_state.pop("_generated_report_error", None)
    st.session_state.pop("_generated_visual_report", None)
    st.session_state.pop("_generated_visual_report_error", None)

<<<<<<< HEAD
    # Bump del nonce del form controlli per resettare i widget senza keys
    st.session_state["_controls_nonce"] = st.session_state.get("_controls_nonce", 0) + 1

    # Non tocchiamo _last_uploaded_file_id o lo stato dell'uploader
    # Rerun per applicare subito i default
    st.rerun()

=======
    st.session_state["_controls_nonce"] = st.session_state.get("_controls_nonce", 0) + 1

>>>>>>> dbab48a2
# ---------------------- Streamlit compatibility helpers ---------------------- #
def _supports_kwarg(func: Any, name: str) -> bool:
    try:
        return name in inspect.signature(func).parameters
    except (TypeError, ValueError):
        return False


def _plotly_chart(container: Any, fig: go.Figure, **kwargs: Any) -> Any:
    plot_func = container.plotly_chart
    opts: dict[str, Any] = {}
    if _supports_kwarg(plot_func, "width"):
        opts["width"] = "stretch"
    elif _supports_kwarg(plot_func, "use_container_width"):
        opts["use_container_width"] = True
    opts.update(kwargs)
    return plot_func(fig, **opts)


def _dataframe(data: Any, **kwargs: Any) -> Any:
    opts: dict[str, Any] = {}
    if _supports_kwarg(st.dataframe, "width"):
        opts["width"] = "stretch"
    elif _supports_kwarg(st.dataframe, "use_container_width"):
        opts["use_container_width"] = True
    opts.update(kwargs)
    return st.dataframe(data, **opts)


def _button(label: str, **kwargs: Any) -> Any:
    opts: dict[str, Any] = {}
    if _supports_kwarg(st.button, "width"):
        opts["width"] = "stretch"
    elif _supports_kwarg(st.button, "use_container_width"):
        opts["use_container_width"] = True
    opts.update(kwargs)
    return st.button(label, **opts)


def _image(data: Any, **kwargs: Any) -> Any:
    opts: dict[str, Any] = {}
    if _supports_kwarg(st.image, "width"):
        opts["width"] = "stretch"
    elif _supports_kwarg(st.image, "use_container_width"):
        opts["use_container_width"] = True
    elif _supports_kwarg(st.image, "use_column_width"):
        opts["use_column_width"] = True
    opts.update(kwargs)
    return st.image(data, **opts)


# ---------------------- util ---------------------- #
def _to_float_or_none(s: str) -> Optional[float]:
    if not s:
        return None
    s = s.strip()
    if not s:
        return None
    try:
        return float(s.replace(",", "."))
    except Exception:
        return None


def _parse_range_num(min_s: str, max_s: str, data: pd.Series) -> Optional[Tuple[float, float]]:
    vmin = _to_float_or_none(min_s)
    vmax = _to_float_or_none(max_s)
    if vmin is None and vmax is None:
        return None
    if vmin is None:
        vmin = float(pd.to_numeric(data, errors="coerce").min())
    if vmax is None:
        vmax = float(pd.to_numeric(data, errors="coerce").max())
    if vmin == vmax:
        return None
    return (vmin, vmax)


def _parse_range_x(min_s: str, max_s: str, x: pd.Series | pd.Index) -> Optional[Tuple]:
    # gestisce sia numerici sia datetime
    if pd.api.types.is_datetime64_any_dtype(x):
        xmin = pd.to_datetime(min_s, errors="coerce") if min_s else None
        xmax = pd.to_datetime(max_s, errors="coerce") if max_s else None
        if xmin is None and xmax is None:
            return None
        if xmin is None:
            xmin = pd.to_datetime(pd.Series(x)).min()
        if xmax is None:
            xmax = pd.to_datetime(pd.Series(x)).max()
        if pd.isna(xmin) or pd.isna(xmax) or xmin == xmax:
            return None
        return (xmin, xmax)
    else:
        # prova come numerico
        xv = pd.to_numeric(pd.Series(x), errors="coerce")
        return _parse_range_num(min_s, max_s, xv)


def _fmt_csv_token(token: Optional[str]) -> str:
    if token is None:
        return "auto"
    if token == "\t":
        return "\\t"
    if token == " ":
        return "' '"
    if token == "":
        return "vuoto"
    return token


def _cleaning_stats_table(report: CleaningReport) -> pd.DataFrame:
    rows = []
    for name, stats in report.columns.items():
        percent_non_numeric = (
            stats.non_numeric / stats.candidate_numeric if stats.candidate_numeric else 0.0
        )
        rows.append(
            {
                "Colonna": name,
                "Valori candidati": stats.candidate_numeric,
                "Convertiti": stats.converted,
                "Non numerici": stats.non_numeric,
                "% non numerici": f"{percent_non_numeric:.1%}" if stats.candidate_numeric else "—",
                "Correzione applicata": "sì" if stats.applied else "no",
            }
        )
    if rows:
        return pd.DataFrame(rows)
    return pd.DataFrame(
        columns=[
            "Colonna",
            "Valori candidati",
            "Convertiti",
            "Non numerici",
            "% non numerici",
            "Correzione applicata",
        ]
    )




def _fmt_csv_token(token: Optional[str]) -> str:
    if token is None:
        return "auto"
    if token == "	":
        return "\t"
    if token == " ":
        return "' '"
    if token == "":
        return "vuoto"
    return token


def _cleaning_stats_table(report: CleaningReport) -> pd.DataFrame:
    rows = []
    for name, stats in report.columns.items():
        percent_non_numeric = (
            stats.non_numeric / stats.candidate_numeric if stats.candidate_numeric else 0.0
        )
        rows.append(
            {
                "Colonna": name,
                "Valori candidati": stats.candidate_numeric,
                "Convertiti": stats.converted,
                "Non numerici": stats.non_numeric,
                "% non numerici": f"{percent_non_numeric:.1%}" if stats.candidate_numeric else "n.d.",
                "Correzione applicata": "si" if stats.applied else "no",
            }
        )
    if rows:
        return pd.DataFrame(rows)
    return pd.DataFrame(
        columns=[
            "Colonna",
            "Valori candidati",
            "Convertiti",
            "Non numerici",
            "% non numerici",
            "Correzione applicata",
        ]
    )

def _make_time_series(df: pd.DataFrame, x_col: Optional[str], y_col: str) -> Tuple[pd.Series, Optional[pd.Series]]:
    y = pd.to_numeric(df[y_col], errors="coerce")
    y.name = y_col
    if x_col and x_col in df.columns:
        xraw = df[x_col]
        if pd.api.types.is_datetime64_any_dtype(xraw) or pd.api.types.is_timedelta64_dtype(xraw):
            return y, pd.to_datetime(xraw, errors="coerce")
        # prova coerzione numerica
        xnum = pd.to_numeric(xraw, errors="coerce")
        if xnum.notna().mean() >= 0.8:
            return y, xnum
        # fallback: stringhe/datetime
        try:
            xdt = pd.to_datetime(xraw, errors="coerce")
            return y, xdt
        except Exception:
            pass
    return y, None


def _plot_xy(x: Optional[pd.Series], y: pd.Series, name: str) -> go.Figure:
    fig = go.Figure()
    if x is not None and x.notna().any():
        fig.add_trace(go.Scatter(x=x, y=y, mode="lines", name=name))
        fig.update_xaxes(title="X")
    else:
        fig.add_trace(go.Scatter(y=y, mode="lines", name=name))
        fig.update_xaxes(title="index")
    fig.update_yaxes(title=name)
    fig.update_layout(margin=dict(l=40, r=20, t=30, b=40), height=420)
    return fig


def _plot_fft(freqs: np.ndarray, amp: np.ndarray, title: str = "FFT") -> go.Figure:
    fig = go.Figure()
    if freqs.size > 0 and amp.size > 0:
        fig.add_trace(go.Scatter(x=freqs, y=amp, mode="lines", name="amp"))
        fig.update_xaxes(title="Frequenza [Hz]")
        fig.update_yaxes(title="Ampiezza")
    fig.update_layout(title=title, margin=dict(l=40, r=20, t=30, b=40), height=420)
    return fig

# --- HEADER pulito (senza riquadro), logo SINISTRA + bottoni piccoli ---
def render_header():
    import base64, mimetypes
    from pathlib import Path

    logo_path = Path("assets/logo.png")  # cambia nome/estensione se necessario
    logo_tag = ""
    if logo_path.exists():
        mime = mimetypes.guess_type(logo_path.name)[0] or "image/png"
        b64 = base64.b64encode(logo_path.read_bytes()).decode("utf-8")
        logo_tag = f"<img class='logo' src='data:{mime};base64,{b64}' alt='Logo'>"

    st.markdown(
        f"""
        <style>
          .app-header {{
            background: transparent;
            border: none;
            box-shadow: none;
            padding: 0;
            margin: 0 0 10px 0;
          }}
          .brand {{
            display: flex;
            flex-direction: column;
            align-items: flex-start;
            gap: 8px;
          }}
          .brand .logo {{
            height: 96px; width: auto; object-fit: contain;
          }}
          .brand h1 {{
            margin: 4px 0 2px 0;
            font-size: 4rem; line-height: .1; letter-spacing: .2px;
          }}
          .brand .subtitle {{
            margin: 0 0 6px 0; font-size: 1rem;
          }}
          .actions {{
            display: flex; gap: 8px; flex-wrap: wrap;
          }}
          .btn {{
            display: inline-flex; align-items: center; gap: 6px;
            padding: 6px 10px; border-radius: 9999px; font-size: .85rem;
            text-decoration: none !important; border: 1px solid #2b2b2b;
            transition: transform .08s ease, opacity .8s ease, border-color .2s ease, background .2s ease;
          }}
          .btn:active {{ transform: translateY(1px); }}
          .btn-primary {{ background: #f4c430; color: #111; border-color: #d6a300; }}
          .btn-primary:hover {{ background: #e0b51e; border-color: #c79c14; }}
          .btn-ghost {{ background: #141414; color: #e8eaed; border-color: #2b2b2b; }}
          .btn-ghost:hover {{ border-color: #3a3a3a; }}
          .emoji {{ font-size: 1rem; }}

          @media (max-width: 760px) {{
            .brand h1 {{ font-size: 1.35rem; }}
            .brand .subtitle {{ font-size: .9rem; }}
          }}
        </style>

        <div class="app-header">
          <div class="brand">
            {logo_tag}
            <h1>Analizzatore CSV — Web</h1>
            <p class="subtitle">Lean data analysis — Plot, Filtri, FFT e Report</p>
            <div class="actions">
              <a class="btn btn-primary" href="https://buymeacoffee.com/asillav" target="_blank" rel="noopener">
                <span class="emoji">☕</span> Buy me a coffee
              </a>
              <a class="btn btn-ghost" href="https://asillav.github.io/" target="_blank" rel="noopener">
                <span class="emoji">🐙</span> GitHub
              </a>
            </div>
          </div>
        </div>
        """,
        unsafe_allow_html=True,
    )


# ---------------------- UI principale ---------------------- #
def _reset_generated_reports_marker(current_file: Optional[Any]) -> None:
    """Reset session-state outputs when the uploaded file changes."""

    file_id = None
    if current_file is not None:
        file_id = (current_file.name, getattr(current_file, "size", None))

    last_id = st.session_state.get("_last_uploaded_file_id")
    if last_id != file_id:
        st.session_state["_last_uploaded_file_id"] = file_id
        st.session_state.pop("_generated_report", None)
        st.session_state.pop("_generated_report_error", None)
        st.session_state.pop("_generated_visual_report", None)
        st.session_state.pop("_generated_visual_report_error", None)
        st.session_state.pop("_visual_report_prev_selection", None)
        st.session_state.pop("_visual_report_last_default_x_label", None)
        st.session_state.pop("_plots_ready", None)
        st.session_state.pop("_cached_df", None)
        st.session_state.pop("_cached_meta", None)
        st.session_state.pop("_cached_cleaning_report", None)
        st.session_state.pop("_cached_file_sig", None)
        st.session_state.pop("_cached_apply_cleaning", None)
        for key in list(st.session_state.keys()):
            if isinstance(key, str) and key.startswith("vis_report_"):
                st.session_state.pop(key, None)


def _visual_spec_key(field: str, column: str) -> str:
    return f"vis_report_{field}::{column}"


def _sync_visual_spec_state(selection: Sequence[str], default_x_label: str) -> None:
    """Ensure per-column widget keys exist and purge deselected ones."""

    prev = st.session_state.get("_visual_report_prev_selection", [])
    removed = set(prev) - set(selection)
    for col in removed:
        for field in ("title", "xlabel", "ylabel"):
            st.session_state.pop(_visual_spec_key(field, col), None)

    st.session_state["_visual_report_prev_selection"] = list(selection)

    for col in selection:
        title_key = _visual_spec_key("title", col)
        if title_key not in st.session_state:
            st.session_state[title_key] = col

        xlabel_key = _visual_spec_key("xlabel", col)
        if xlabel_key not in st.session_state:
            st.session_state[xlabel_key] = default_x_label

        ylabel_key = _visual_spec_key("ylabel", col)
        if ylabel_key not in st.session_state:
            st.session_state[ylabel_key] = col


def main():
    st.set_page_config(page_title="Analizzatore CSV — Web", layout="wide")
    render_header()

    st.caption("Upload CSV → seleziona X/Y → limiti assi → Advanced (fs/filtri/FFT) → report")

    st.markdown(
        """
        <style>
        .file-upload-wrapper {
            position: relative;
        }
        .file-upload-wrapper div[data-testid="stFileUploader"] > div:first-child {
            padding-bottom: 5.6rem;
        }
        .file-upload-wrapper div[data-testid="stButton"] {
            position: absolute;
            right: 1.2rem;
            bottom: 1.2rem;
            margin: 0;
            width: 200px;
            z-index: 2;
        }
        .file-upload-wrapper div[data-testid="stButton"] button {
            width: 100%;
            min-height: 3rem;
            border-radius: 12px;
            background: linear-gradient(135deg, #2b2d35 0%, #1f2027 100%);
            color: #f1f3f6;
            font-weight: 600;
            border: 1px solid #34353d;
            transition: all .18s ease-in-out;
        }
        .file-upload-wrapper div[data-testid="stButton"] button:hover {
            background: linear-gradient(135deg, #353741 0%, #2a2b33 100%);
            border-color: #4b4d58;
        }
        .file-upload-wrapper div[data-testid="stButton"] button:active {
            transform: translateY(1px);
        }
        </style>
        """,
        unsafe_allow_html=True,
    )

    if st.session_state.pop("_clear_file_uploader", False):
        st.session_state.pop("file_upload", None)

    sample_bytes = st.session_state.get("_sample_bytes")
    sample_name = st.session_state.get("_sample_file_name", SAMPLE_CSV_PATH.name)

    sample_available = SAMPLE_CSV_PATH.exists()

    with st.container():
        st.markdown('<div class="file-upload-wrapper">', unsafe_allow_html=True)
        upload = st.file_uploader(
            "Carica un file CSV",
            type=["csv"],
            key="file_upload",
        )
        sample_clicked = st.button(
            "Carica sample",
            key="load_sample",
            disabled=not sample_available,
            help="Carica un dataset demo multi-canale (segnale + rumore).",
        )
        st.markdown("</div>", unsafe_allow_html=True)

    if sample_clicked:
        if sample_available:
            try:
                data = SAMPLE_CSV_PATH.read_bytes()
                st.session_state["_sample_bytes"] = data
                st.session_state["_sample_file_name"] = SAMPLE_CSV_PATH.name
                st.session_state["_clear_file_uploader"] = True
                st.session_state.pop("_sample_error", None)
                st.rerun()
            except Exception as exc:
                st.session_state.pop("_sample_bytes", None)
                st.session_state.pop("_sample_file_name", None)
                st.session_state["_sample_error"] = str(exc)
                st.rerun()
    if not sample_available:
        st.caption("Sample non disponibile.")

    sample_error = st.session_state.pop("_sample_error", None)
    if sample_error:
        st.error(f"Caricamento sample fallito: {sample_error}")

    sample_bytes = st.session_state.get("_sample_bytes")
    sample_name = st.session_state.get("_sample_file_name", SAMPLE_CSV_PATH.name)

    if upload is not None:
        st.session_state.pop("_sample_bytes", None)
        st.session_state.pop("_sample_file_name", None)
        sample_bytes = None
        sample_name = SAMPLE_CSV_PATH.name

    current_file: Optional[Any] = upload
    if current_file is None and sample_bytes is not None:
        current_file = SimpleNamespace(name=sample_name, size=len(sample_bytes))

    _reset_generated_reports_marker(current_file)

    if current_file is None:
        hint = "Carica un file per iniziare."
        if SAMPLE_CSV_PATH.exists():
            hint = "Carica un file oppure usa 'Carica sample' per iniziare."
        st.info(hint)
        return

    using_sample = upload is None

<<<<<<< HEAD
    tmp_path = Path("tmp_upload.csv")

    try:
        with st.spinner("Analisi CSV..."):
            if using_sample and sample_bytes is not None:
                tmp_path.write_bytes(sample_bytes)
            else:
                upload_bytes = upload.getvalue()
                if not upload_bytes:
                    raise ValueError("Il file caricato è vuoto.")
                tmp_path.write_bytes(upload_bytes)
                upload.seek(0)

            if not tmp_path.exists() or tmp_path.stat().st_size == 0:
                raise ValueError("Il file caricato è vuoto o non è stato salvato correttamente.")

            meta = analyze_csv(str(tmp_path))
            df = load_csv(
                str(tmp_path),
                encoding=meta.get("encoding"),
                delimiter=meta.get("delimiter"),
                header=meta.get("header"),
            )
=======
    apply_cleaning = st.checkbox(
        "Applica correzione suggerita",
        value=True,
        key="_apply_cleaning",
        help="Rimuove separatori migliaia/decimali incoerenti e converte le colonne numeriche.",
    )

    tmp_path = Path("tmp_upload.csv")
    cleaning_report: Optional[CleaningReport] = None
    meta: Dict[str, Any]

    if using_sample:
        if sample_bytes is None:
            st.error("Sample non disponibile.")
            return
        file_bytes = sample_bytes
    else:
        upload_bytes = upload.getvalue()
        if not upload_bytes:
            st.error("Il file caricato è vuoto.")
            return
        file_bytes = upload_bytes
        upload.seek(0)

    file_sig = (len(file_bytes), hashlib.sha1(file_bytes).hexdigest())

    cached_df = st.session_state.get("_cached_df")
    cached_report = st.session_state.get("_cached_cleaning_report")
    cached_meta = st.session_state.get("_cached_meta")
    cache_hit = (
        st.session_state.get("_cached_file_sig") == file_sig
        and st.session_state.get("_cached_apply_cleaning") == apply_cleaning
        and cached_df is not None
        and cached_report is not None
        and cached_meta is not None
    )

    try:
        with st.spinner("Analisi CSV..."):
            if cache_hit:
                df = cached_df  # type: ignore[assignment]
                cleaning_report = cached_report  # type: ignore[assignment]
                meta = dict(cached_meta)  # type: ignore[arg-type]
                if not tmp_path.exists():
                    tmp_path.write_bytes(file_bytes)
            else:
                tmp_path.write_bytes(file_bytes)
                meta = analyze_csv(str(tmp_path))
                df, cleaning_report = load_csv(
                    str(tmp_path),
                    encoding=meta.get("encoding"),
                    delimiter=meta.get("delimiter"),
                    header=meta.get("header"),
                    apply_cleaning=apply_cleaning,
                    return_details=True,
                )
                st.session_state["_cached_df"] = df
                st.session_state["_cached_cleaning_report"] = cleaning_report
                st.session_state["_cached_meta"] = dict(meta)
                st.session_state["_cached_file_sig"] = file_sig
                st.session_state["_cached_apply_cleaning"] = apply_cleaning
>>>>>>> dbab48a2
    except pd.errors.EmptyDataError:
        st.error(
            "Il file sembra vuoto (nessuna colonna rilevata). Verifica l'esportazione e riprova."
        )
        return
    except ValueError as ve:
        st.error(str(ve))
        return
    except Exception as exc:
        st.error(f"Errore nel parsing del CSV: {exc}")
        return
<<<<<<< HEAD

    if using_sample:
        st.success(f"Sample '{sample_name}' caricato.")
    else:
        st.success("File caricato.")
=======

    if cleaning_report is None:
        st.error("Impossibile generare il report di sanificazione del CSV.")
        return

    meta["cleaning"] = cleaning_report.to_dict()
    st.session_state["_cached_meta"] = dict(meta)
    st.session_state["_cached_file_sig"] = file_sig
    st.session_state["_cached_apply_cleaning"] = apply_cleaning

    if using_sample:
        st.success(f"Sample '{sample_name}' caricato.")
    else:
        st.success("File caricato.")

    with st.container():
        suggestion = cleaning_report.suggestion
        info_cols = st.columns(4)
        info_cols[0].markdown(
            f"**Encoding**<br/>{meta.get('encoding', 'utf-8')}",
            unsafe_allow_html=True,
        )
        info_cols[1].markdown(
            f"**Delimiter**<br/>{_fmt_csv_token(meta.get('delimiter'))}",
            unsafe_allow_html=True,
        )
        info_cols[2].markdown(
            f"**Decimal**<br/>{_fmt_csv_token(suggestion.decimal)}",
            unsafe_allow_html=True,
        )
        info_cols[3].markdown(
            f"**Migliaia**<br/>{_fmt_csv_token(suggestion.thousands)}",
            unsafe_allow_html=True,
        )
        st.caption(
            f"Correzione automatica: {'attiva' if apply_cleaning else 'disattivata'} · "
            f"Confidenza formato: {suggestion.confidence:.0%} (campione={suggestion.sample_size})"
        )

        if cleaning_report.warnings:
            for warn in cleaning_report.warnings:
                st.warning(warn)

        stats_df = _cleaning_stats_table(cleaning_report)
        if not stats_df.empty:
            st.markdown("**Qualità colonne numeriche**")
            _dataframe(stats_df)
        else:
            st.caption("Nessuna colonna numerica rilevata.")

        if cleaning_report.rows_all_nan_after_clean:
            st.info(
                "Righe con tutte le colonne numeriche a NaN dopo la correzione: "
                f"{len(cleaning_report.rows_all_nan_after_clean)} "
                f"(prime: {cleaning_report.rows_all_nan_after_clean[:5]})"
            )

        raw_name = getattr(current_file, "name", tmp_path.name)
        try:
            raw_bytes = tmp_path.read_bytes()
            st.download_button(
                "Scarica CSV originale",
                data=raw_bytes,
                file_name=raw_name,
                mime="text/csv",
            )
        except Exception:
            st.caption("Impossibile preparare il download del CSV originale.")

>>>>>>> dbab48a2
    n_preview = st.slider("Righe di anteprima", 5, 50, 10)
    _dataframe(df.head(n_preview))
    total_rows = len(df)
    st.caption(f"Mostrate le prime {n_preview} righe su {total_rows} totali.")

    # Pulsante Reset impostazioni (non rimuove il file caricato)
    rc1, rc2 = st.columns([3, 1])
    with rc2:
        if _button("Reset impostazioni"):
            _reset_all_settings()

    cols = meta.get("columns", list(df.columns))
    fft_available = total_rows >= MIN_ROWS_FOR_FFT

    # --- Controlli (form) --- #
    with st.form(f"controls_{st.session_state.get('_controls_nonce', 0)}"):
        x_col = st.selectbox("Colonna X (opzionale)", options=["—"] + cols, index=0)
        y_cols = st.multiselect("Colonne Y", options=cols)
        mode = st.radio("Modalità grafico", ["Sovrapposto", "Separati", "Cascata"], horizontal=True, index=0)

        c1, c2 = st.columns(2)
        with c1:
            x_min_txt = st.text_input("X min (numero o datetime)", placeholder="es. 0 oppure 2024-09-01")
            y_min_txt = st.text_input("Y min (numero)", placeholder="es. -10")
        with c2:
            x_max_txt = st.text_input("X max (numero o datetime)", placeholder="es. 1000 oppure 2024-09-02")
            y_max_txt = st.text_input("Y max (numero)", placeholder="es. 10")

        # ---- ADVANCED ----
        with st.expander("Advanced", expanded=False):
            # fs manuale in cima
            manual_fs = st.number_input(
                "Frequenza di campionamento manuale (Hz)",
                min_value=0.0, value=0.0, step=0.1,
                help=">0 forza la fs; 0 = stima automatica dalla X"
            )
            st.caption("Filtri Butterworth e FFT useranno la stessa fs (manuale o stimata).")

            enable_filter = st.checkbox("Abilita filtro", value=False)
            f_kind = st.selectbox(
                "Tipo filtro",
                ["Media mobile (MA)", "Butterworth LP", "Butterworth HP", "Butterworth BP"],
                index=0,
            )
            ma_win = st.number_input("MA - finestra (campioni)", min_value=1, value=5, step=1)
            f_order = st.number_input("Butterworth - ordine", min_value=1, value=4, step=1)

            cc1, cc2 = st.columns(2)
            with cc1:
                f_lo = st.text_input("Cutoff low (Hz) - LP/HP/BP", placeholder="es. 5")
            with cc2:
                f_hi = st.text_input("Cutoff high (Hz) - solo BP", placeholder="es. 20")

            overlay_orig = st.checkbox("Sovrapponi originale e filtrato", value=True)

            st.markdown("---")
            fft_help = (
                "Calcola lo spettro FFT per ogni serie selezionata."
                if fft_available
                else f"Servono almeno {MIN_ROWS_FOR_FFT} campioni per calcolare l'FFT."
            )
            if not fft_available:
                st.session_state["enable_fft"] = False

            enable_fft = st.checkbox(
                "Calcola FFT",
                value=bool(st.session_state.get("enable_fft", False)),
                key="enable_fft",
                disabled=not fft_available,
                help=fft_help,
            )
            if not fft_available:
                st.caption(
                    f"Servono almeno {MIN_ROWS_FOR_FFT} campioni (dataset attuale: {total_rows})."
                )

            fft_use = st.radio(
                "FFT su",
                ["Filtrato (se attivo)", "Originale"],
                horizontal=True,
                key="fft_use",
                disabled=not fft_available,
            )
            detrend = st.checkbox(
                "Detrend (togli media)",
                value=True,
                key="detrend",
                disabled=not fft_available,
            )

        submitted = st.form_submit_button("Applica / Plot")

    if submitted:
        st.session_state["_plots_ready"] = True

    if not st.session_state.get("_plots_ready"):
        st.info("Compila il form e premi 'Applica / Plot' per visualizzare grafici e report.")
        return

    if not y_cols:
        st.warning("Seleziona almeno una colonna Y.")
        return

    x_name = x_col if (x_col and x_col != "—") else None
    x_values = None
    if x_name and x_name in df.columns:
        # cerco di mantenere il tipo più utile possibile
        if pd.api.types.is_datetime64_any_dtype(df[x_name]) or pd.api.types.is_timedelta64_dtype(df[x_name]):
            x_values = pd.to_datetime(df[x_name], errors="coerce")
        else:
            # preferisco numerico se coerente
            xnum = pd.to_numeric(df[x_name], errors="coerce")
            x_values = xnum if xnum.notna().mean() >= 0.8 else pd.to_datetime(df[x_name], errors="coerce")

    # Risolvo fs UNA SOLA VOLTA
    fs_value, fs_src = resolve_fs(x_values, manual_fs if manual_fs > 0 else None)
    if fs_value and fs_value > 0:
        st.info(f"fs [Hz]: **{fs_value:.6g}** ({'manuale' if fs_src=='manual' else 'stimata'})")
    else:
        st.warning("fs non disponibile: filtri Butterworth e FFT verranno saltati se richiesti.")

    # Preparo specs
    kind_map = {
        "Media mobile (MA)": "ma",
        "Butterworth LP": "butter_lp",
        "Butterworth HP": "butter_hp",
        "Butterworth BP": "butter_bp",
    }
    fkind = kind_map[f_kind]
    cutoff: Optional[Tuple[Optional[float], Optional[float]]] = None
    lo = _to_float_or_none(f_lo); hi = _to_float_or_none(f_hi)
    if fkind in ("butter_lp", "butter_hp") and lo is not None:
        cutoff = (lo, None)
    elif fkind == "butter_bp" and lo is not None and hi is not None and hi > lo:
        cutoff = (lo, hi)

    fspec = FilterSpec(
        kind=fkind,
        enabled=bool(enable_filter),
        order=int(f_order),
        cutoff=cutoff,
        ma_window=int(ma_win),
    )
    fftspec = FFTSpec(enabled=bool(enable_fft), detrend=bool(detrend), window="hann")

    # --- Parse range assi --- #
    y_for_range = pd.concat([pd.to_numeric(df[c], errors="coerce") for c in y_cols], axis=0)
    yrange = _parse_range_num(y_min_txt, y_max_txt, y_for_range)
    xrange = None
    if x_name and x_values is not None:
        xrange = _parse_range_x(x_min_txt, x_max_txt, x_values)
    else:
        xmin_idx = _to_float_or_none(x_min_txt)
        xmax_idx = _to_float_or_none(x_max_txt)
        if xmin_idx is not None or xmax_idx is not None:
            # Usa l'indice numerico implicito quando manca una colonna X esplicita
            default_min = 0.0
            default_max = float(len(df) - 1) if len(df) > 0 else 0.0
            if xmin_idx is None:
                xmin_idx = default_min
            if xmax_idx is None:
                xmax_idx = default_max
            if xmin_idx != xmax_idx:
                xrange = (xmin_idx, xmax_idx)

    # ========================= PLOT ========================= #
    if mode == "Sovrapposto":
        # ----- UNICA FIGURA CON TUTTE LE SERIE ----- #
        combined = go.Figure()
        x_label = x_name if x_name else "Index"

        for yname in y_cols:
            series, x_ser = _make_time_series(df, x_name, yname)
            if series.dropna().empty:
                st.info(f"'{yname}': nessun dato numerico valido.")
                continue

            # Filtro (se attivo)
            y_filt = None
            ok, msg = validate_filter_spec(fspec, fs_value)
            if fspec.enabled and not ok:
                st.warning(f"Filtro non applicato a {yname}: {msg}")
                y_plot = series
            else:
                if fspec.enabled:
                    try:
                        y_filt, _ = apply_filter(series, x_ser, fspec, fs_override=fs_value)
                        y_plot = y_filt
                    except Exception as e:
                        st.warning(f"Filtro non applicato a {yname}: {e}")
                        y_plot = series
                else:
                    y_plot = series

            # Originale tratteggiato se richiesto
            if overlay_orig and fspec.enabled and y_filt is not None:
                combined.add_trace(
                    go.Scatter(
                        x=(x_ser if x_ser is not None else None),
                        y=series,
                        mode="lines",
                        name=f"{yname} (originale)",
                        line=dict(width=1, dash="dot")
                    )
                )

            # Traccia principale (filtrato o originale)
            name_main = yname + (" (filtrato)" if (fspec.enabled and not overlay_orig) else "")
            combined.add_trace(
                go.Scatter(
                    x=(x_ser if x_ser is not None else None),
                    y=y_plot,
                    mode="lines",
                    name=name_main
                )
            )

        combined.update_layout(
            title="Confronto sovrapposto",
            xaxis_title=x_label,
            yaxis_title="Valore",
            template="plotly_white",
            legend_title="Serie",
            margin=dict(l=50, r=30, t=60, b=50),
        )
        if yrange:
            combined.update_yaxes(range=yrange)
        if xrange:
            combined.update_xaxes(range=xrange)

        _plotly_chart(st, combined)

        # FFT: una per serie, sotto
        if fftspec.enabled:
            for yname in y_cols:
                series, x_ser = _make_time_series(df, x_name, yname)
                if series.dropna().empty:
                    continue
                y_filt = None
                if fspec.enabled:
                    try:
                        y_filt, _ = apply_filter(series, x_ser, fspec, fs_override=fs_value)
                    except Exception:
                        y_filt = None
                y_fft = y_filt if (fspec.enabled and y_filt is not None and fft_use == "Filtrato (se attivo)") else series
                if not fs_value or fs_value <= 0:
                    st.warning(f"FFT non calcolata per {yname}: fs non disponibile.")
                else:
                    freqs, amp = compute_fft(y_fft, fs_value, detrend=fftspec.detrend)
                    if freqs.size == 0:
                        st.info(f"FFT non calcolabile per {yname} (serie troppo corta o parametri non validi).")
                    else:
                        _plotly_chart(
                            st,
                            _plot_fft(freqs, amp, title=f"FFT — {yname}"),
                        )

    elif mode == "Separati":
        # ----- UNA TAB PER SERIE ----- #
        tabs = st.tabs(y_cols)
        for idx, yname in enumerate(y_cols):
            series, x_ser = _make_time_series(df, x_name, yname)
            host = tabs[idx]

            if series.dropna().empty:
                host.info(f"'{yname}': nessun dato numerico valido.")
                continue

            # Filtro
            y_filt = None
            ok, msg = validate_filter_spec(fspec, fs_value)
            if fspec.enabled and not ok:
                host.warning(f"Filtro non applicato a {yname}: {msg}")
                y_plot = series
            else:
                if fspec.enabled:
                    try:
                        y_filt, _ = apply_filter(series, x_ser, fspec, fs_override=fs_value)
                        y_plot = y_filt
                    except Exception as e:
                        host.warning(f"Filtro non applicato a {yname}: {e}")
                        y_plot = series
                else:
                    y_plot = series

            fig = _plot_xy(x_ser, y_plot, name=yname + (" (filtrato)" if (fspec.enabled and not overlay_orig) else ""))
            if yrange:
                fig.update_yaxes(range=yrange)
            if xrange:
                fig.update_xaxes(range=xrange)
            if overlay_orig and fspec.enabled and y_filt is not None:
                fig.add_trace(go.Scatter(x=x_ser if x_ser is not None else None, y=series, mode="lines",
                                         name=f"{yname} (originale)", line=dict(width=1, dash="dot")))
                fig.data = fig.data[::-1]
            _plotly_chart(host, fig)

            # FFT per singola serie
            if fftspec.enabled:
                y_fft = y_filt if (fspec.enabled and y_filt is not None and fft_use == "Filtrato (se attivo)") else series
                if not fs_value or fs_value <= 0:
                    host.warning(f"FFT non calcolata per {yname}: fs non disponibile.")
                else:
                    freqs, amp = compute_fft(y_fft, fs_value, detrend=fftspec.detrend)
                    if freqs.size == 0:
                        host.info(f"FFT non calcolabile per {yname} (serie troppo corta o parametri non validi).")
                    else:
                        _plotly_chart(
                            host,
                            _plot_fft(freqs, amp, title=f"FFT — {yname}"),
                        )

    else:
        # ----- CASCATA: grafici uno sotto l’altro ----- #
        for yname in y_cols:
            series, x_ser = _make_time_series(df, x_name, yname)

            if series.dropna().empty:
                st.info(f"'{yname}': nessun dato numerico valido.")
                continue

            # Filtro
            y_filt = None
            ok, msg = validate_filter_spec(fspec, fs_value)
            if fspec.enabled and not ok:
                st.warning(f"Filtro non applicato a {yname}: {msg}")
                y_plot = series
            else:
                if fspec.enabled:
                    try:
                        y_filt, _ = apply_filter(series, x_ser, fspec, fs_override=fs_value)
                        y_plot = y_filt
                    except Exception as e:
                        st.warning(f"Filtro non applicato a {yname}: {e}")
                        y_plot = series
                else:
                    y_plot = series

            fig = _plot_xy(x_ser, y_plot, name=yname + (" (filtrato)" if (fspec.enabled and not overlay_orig) else ""))
            if yrange:
                fig.update_yaxes(range=yrange)
            if xrange:
                fig.update_xaxes(range=xrange)
            if overlay_orig and fspec.enabled and y_filt is not None:
                fig.add_trace(go.Scatter(x=x_ser if x_ser is not None else None, y=series, mode="lines",
                                         name=f"{yname} (originale)", line=dict(width=1, dash="dot")))
                fig.data = fig.data[::-1]
            _plotly_chart(st, fig)

            # FFT sotto ogni grafico (se attiva)
            if fftspec.enabled:
                y_fft = y_filt if (fspec.enabled and y_filt is not None and fft_use == "Filtrato (se attivo)") else series
                if not fs_value or fs_value <= 0:
                    st.warning(f"FFT non calcolata per {yname}: fs non disponibile.")
                else:
                    freqs, amp = compute_fft(y_fft, fs_value, detrend=fftspec.detrend)
                    if freqs.size == 0:
                        st.info(f"FFT non calcolabile per {yname} (serie troppo corta o parametri non validi).")
                    else:
                        _plotly_chart(
                            st,
                            _plot_fft(freqs, amp, title=f"FFT — {yname}"),
                        )

    # ---- Report ----
    st.divider()
    st.subheader("Report statistici")
    col_r1, col_r2 = st.columns([1, 2])
    with col_r1:
        fmt = st.selectbox(
            "Formato",
            ["csv", "csv+md", "csv+html", "csv+md+html"],
            index=0,
            key="report_format",
        )
        base_name = st.text_input(
            "Nome base report (opzionale)",
            placeholder="es. report_misura_001",
            key="report_base_name",
        )
    with col_r2:
        if st.button("Genera report"):
            try:
                manager = ReportManager()
                out_paths = manager.generate_report(
                    df, x_name, y_cols, formats=fmt, base_name=base_name or None
                )
                mime_map = {
                    "csv": "text/csv",
                    "md": "text/markdown",
                    "html": "text/html",
                }
                downloads = {}
                for fmt_name, path in out_paths.items():
                    if path and path.exists():
                        downloads[fmt_name] = {
                            "path": path,
                            "bytes": path.read_bytes(),
                            "mime": mime_map.get(fmt_name, "application/octet-stream"),
                        }
                st.session_state["_generated_report"] = {
                    "outputs": out_paths,
                    "downloads": downloads,
                }
                st.session_state.pop("_generated_report_error", None)
            except Exception as e:
                st.session_state.pop("_generated_report", None)
                st.session_state["_generated_report_error"] = str(e)

    report_error = st.session_state.get("_generated_report_error")
    if report_error:
        st.error(f"Generazione report fallita: {report_error}")
    generated_report = st.session_state.get("_generated_report")
    if generated_report:
        st.success("Report generato.")
        outputs = generated_report.get("outputs", {})
        st.json({k: str(v) if v else None for k, v in outputs.items()})
        downloads = generated_report.get("downloads", {})
        for fmt_name, info in downloads.items():
            st.download_button(
                f"Scarica {fmt_name.upper()}",
                data=info["bytes"],
                file_name=info["path"].name,
                mime=info["mime"],
                key=f"download_report_{fmt_name}",
            )

    st.divider()
    st.subheader("Report visivo dei grafici")
    st.caption("Scegli fino a 4 serie per creare un'immagine o un PDF con i grafici in cascata.")

    visual_default = y_cols[: min(4, len(y_cols))] if y_cols else cols[: min(4, len(cols))]
    visual_raw_selection = st.multiselect(
        "Serie da includere (max 4)",
        options=cols,
        default=visual_default,
        help="Le serie devono essere numeriche; eventuali NaN verranno ignorati.",
    )

    if len(visual_raw_selection) > 4:
        st.warning("Puoi selezionare al massimo 4 serie: verranno considerate solo le prime quattro.")

    visual_selection = visual_raw_selection[:4]

    default_x_label = x_name if x_name else "Index"
    prev_default = st.session_state.get("_visual_report_last_default_x_label")
    _sync_visual_spec_state(visual_selection, default_x_label)
    if prev_default is not None and prev_default != default_x_label:
        for col in visual_selection:
            key = _visual_spec_key("xlabel", col)
            if st.session_state.get(key) == prev_default:
                st.session_state[key] = default_x_label
    st.session_state["_visual_report_last_default_x_label"] = default_x_label

    visual_specs: List[VisualPlotSpec] = []
    for idx, yname in enumerate(visual_selection):
        title_key = _visual_spec_key("title", yname)
        xlabel_key = _visual_spec_key("xlabel", yname)
        ylabel_key = _visual_spec_key("ylabel", yname)
        with st.expander(
            f"Grafico {idx + 1} — {yname}",
            expanded=False,
        ):
            plot_title = st.text_input("Titolo grafico", key=title_key)
            x_label = st.text_input("Titolo asse X", key=xlabel_key)
            y_label = st.text_input("Titolo asse Y", key=ylabel_key)
        visual_specs.append(
            VisualPlotSpec(
                y_column=yname,
                title=plot_title or None,
                x_label=x_label or None,
                y_label=y_label or None,
            )
        )

    col_vis1, col_vis2 = st.columns([2, 1])
    with col_vis1:
        visual_title = st.text_input("Titolo report visivo", key="vis_report_main_title")
        visual_base = st.text_input("Nome file (opzionale)", placeholder="es. report_visivo", key="vis_report_base")
    with col_vis2:
        visual_format = st.radio(
            "Formato",
            ["html"],
            #["png", "pdf", "html"], <-- Per eliminare "pdf" e "png" in cloud (Plotly non supporta più l'export in questi formati)
            horizontal=True,
            key="vis_report_format",
        )
        visual_show_legend = st.checkbox("Mostra legenda", value=False, key="vis_report_legend")

    btn_col1, btn_col2, btn_col3 = st.columns([1, 1, 2])
    with btn_col2:
        generate_visual = _button("Genera report visivo")

    if generate_visual:
        if not visual_specs:
            st.warning("Seleziona almeno una serie per il report visivo.")
        else:
            try:
                with st.spinner("Generazione report visivo..."):
                    manager = VisualReportManager()
                    result = manager.generate_report(
                        df=df,
                        specs=visual_specs,
                        x_column=x_name,
                        title=visual_title or "", #modifica per eliminare "udefined" su report html quando titolo vuoto
                        base_name=visual_base or None,
                        file_format=visual_format,
                        show_legend=visual_show_legend,
                        x_range=xrange,
                        y_range=yrange,
                    )
                st.session_state["_generated_visual_report"] = result
                st.session_state.pop("_generated_visual_report_error", None)
            except Exception as e:
                st.session_state.pop("_generated_visual_report", None)
                st.session_state["_generated_visual_report_error"] = str(e)

    visual_error = st.session_state.get("_generated_visual_report_error")
    if visual_error:
        st.error(f"Generazione report visivo fallita: {visual_error}")
    visual_result = st.session_state.get("_generated_visual_report")
    if visual_result:
        actual_format = visual_result["format"]
        requested_format = visual_result.get("requested_format", actual_format)
        fallback_reason = visual_result.get("fallback_reason")

        st.success(f"Report visivo salvato in {visual_result['path']}")
        if requested_format != actual_format:
            warning_msg = (
                f"Il formato {requested_format.upper()} non è disponibile in questo ambiente. "
                f"Il report è stato esportato come {actual_format.upper()}."
            )
            st.warning(warning_msg)
            if fallback_reason:
                st.caption(f"Dettagli: {fallback_reason}")

        if actual_format == "pdf":
            mime = "application/pdf"
        elif actual_format == "html":
            mime = "text/html"
        else:
            mime = "image/png"
        st.download_button(
            "Scarica report",
            data=visual_result["bytes"],
            file_name=visual_result["path"].name,
            mime=mime,
            key="download_visual_report",
        )
        if actual_format == "png":
            _image(visual_result["bytes"], caption="Anteprima report visivo")
        elif actual_format == "html":
            st.info("Anteprima interattiva generata in formato HTML.")
            _plotly_chart(st, visual_result["figure"], key="visual_report_preview")

    st.divider()
    with st.expander("ℹ️ Info rilevate (clicca per espandere)", expanded=False):
        st.json(meta)


if __name__ == "__main__":
    main()
<|MERGE_RESOLUTION|>--- conflicted
+++ resolved
@@ -2,14 +2,9 @@
 
 import inspect
 from pathlib import Path
-<<<<<<< HEAD
-from types import SimpleNamespace
-from typing import Any, List, Optional, Sequence, Tuple
-=======
 import hashlib
 from types import SimpleNamespace
 from typing import Any, Dict, List, Optional, Sequence, Tuple
->>>>>>> dbab48a2
 
 import numpy as np
 import pandas as pd
@@ -68,49 +63,22 @@
 
 
 def _reset_all_settings() -> None:
-<<<<<<< HEAD
-    """Resetta tutti i controlli e gli output, senza toccare il file caricato.
-
-    Strategia: rimuove le chiavi di sessione dei widget (così tornano ai default)
-    e gli artefatti di output/plot. Poi richiede un rerun per applicare subito.
-    """
-    # Pulisci chiavi note
-    for k in list(RESETTABLE_KEYS):
-        st.session_state.pop(k, None)
-
-    # Pulisci chiavi per-plot del report visivo
-=======
     """Reset widgets/output while keeping the current file and cached data."""
     for k in list(RESETTABLE_KEYS):
         st.session_state.pop(k, None)
 
->>>>>>> dbab48a2
     for key in list(st.session_state.keys()):
         if isinstance(key, str) and key.startswith("vis_report_"):
             st.session_state.pop(key, None)
 
-<<<<<<< HEAD
-    # Pulisci flag interni e output generati
-=======
->>>>>>> dbab48a2
     st.session_state.pop("_plots_ready", None)
     st.session_state.pop("_generated_report", None)
     st.session_state.pop("_generated_report_error", None)
     st.session_state.pop("_generated_visual_report", None)
     st.session_state.pop("_generated_visual_report_error", None)
 
-<<<<<<< HEAD
-    # Bump del nonce del form controlli per resettare i widget senza keys
     st.session_state["_controls_nonce"] = st.session_state.get("_controls_nonce", 0) + 1
 
-    # Non tocchiamo _last_uploaded_file_id o lo stato dell'uploader
-    # Rerun per applicare subito i default
-    st.rerun()
-
-=======
-    st.session_state["_controls_nonce"] = st.session_state.get("_controls_nonce", 0) + 1
-
->>>>>>> dbab48a2
 # ---------------------- Streamlit compatibility helpers ---------------------- #
 def _supports_kwarg(func: Any, name: str) -> bool:
     try:
@@ -212,52 +180,8 @@
 def _fmt_csv_token(token: Optional[str]) -> str:
     if token is None:
         return "auto"
-    if token == "\t":
+    if token == "\t" or token == "	":
         return "\\t"
-    if token == " ":
-        return "' '"
-    if token == "":
-        return "vuoto"
-    return token
-
-
-def _cleaning_stats_table(report: CleaningReport) -> pd.DataFrame:
-    rows = []
-    for name, stats in report.columns.items():
-        percent_non_numeric = (
-            stats.non_numeric / stats.candidate_numeric if stats.candidate_numeric else 0.0
-        )
-        rows.append(
-            {
-                "Colonna": name,
-                "Valori candidati": stats.candidate_numeric,
-                "Convertiti": stats.converted,
-                "Non numerici": stats.non_numeric,
-                "% non numerici": f"{percent_non_numeric:.1%}" if stats.candidate_numeric else "—",
-                "Correzione applicata": "sì" if stats.applied else "no",
-            }
-        )
-    if rows:
-        return pd.DataFrame(rows)
-    return pd.DataFrame(
-        columns=[
-            "Colonna",
-            "Valori candidati",
-            "Convertiti",
-            "Non numerici",
-            "% non numerici",
-            "Correzione applicata",
-        ]
-    )
-
-
-
-
-def _fmt_csv_token(token: Optional[str]) -> str:
-    if token is None:
-        return "auto"
-    if token == "	":
-        return "\t"
     if token == " ":
         return "' '"
     if token == "":
@@ -586,31 +510,6 @@
 
     using_sample = upload is None
 
-<<<<<<< HEAD
-    tmp_path = Path("tmp_upload.csv")
-
-    try:
-        with st.spinner("Analisi CSV..."):
-            if using_sample and sample_bytes is not None:
-                tmp_path.write_bytes(sample_bytes)
-            else:
-                upload_bytes = upload.getvalue()
-                if not upload_bytes:
-                    raise ValueError("Il file caricato è vuoto.")
-                tmp_path.write_bytes(upload_bytes)
-                upload.seek(0)
-
-            if not tmp_path.exists() or tmp_path.stat().st_size == 0:
-                raise ValueError("Il file caricato è vuoto o non è stato salvato correttamente.")
-
-            meta = analyze_csv(str(tmp_path))
-            df = load_csv(
-                str(tmp_path),
-                encoding=meta.get("encoding"),
-                delimiter=meta.get("delimiter"),
-                header=meta.get("header"),
-            )
-=======
     apply_cleaning = st.checkbox(
         "Applica correzione suggerita",
         value=True,
@@ -672,7 +571,6 @@
                 st.session_state["_cached_meta"] = dict(meta)
                 st.session_state["_cached_file_sig"] = file_sig
                 st.session_state["_cached_apply_cleaning"] = apply_cleaning
->>>>>>> dbab48a2
     except pd.errors.EmptyDataError:
         st.error(
             "Il file sembra vuoto (nessuna colonna rilevata). Verifica l'esportazione e riprova."
@@ -684,13 +582,6 @@
     except Exception as exc:
         st.error(f"Errore nel parsing del CSV: {exc}")
         return
-<<<<<<< HEAD
-
-    if using_sample:
-        st.success(f"Sample '{sample_name}' caricato.")
-    else:
-        st.success("File caricato.")
-=======
 
     if cleaning_report is None:
         st.error("Impossibile generare il report di sanificazione del CSV.")
@@ -760,7 +651,6 @@
         except Exception:
             st.caption("Impossibile preparare il download del CSV originale.")
 
->>>>>>> dbab48a2
     n_preview = st.slider("Righe di anteprima", 5, 50, 10)
     _dataframe(df.head(n_preview))
     total_rows = len(df)
