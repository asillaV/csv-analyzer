--- conflicted
+++ resolved
@@ -282,78 +282,6 @@
             f"Stato {idx}: file errato. Atteso {state['expected_file']}, ottenuto {current_file.name}"
 
 
-<<<<<<< HEAD
-def test_cache_immutability_dataframe(mock_streamlit):
-    """
-    Issue #51: Verifica che modifiche al DataFrame caricato dalla cache non corrompano la cache.
-
-    Scenario: Cache hit → modifica df → ricarica cache → cache deve essere intatta.
-    """
-    import pandas as pd
-
-    # Setup: simula cache popolata
-    original_df = pd.DataFrame({"a": [1, 2, 3], "b": [4, 5, 6]})
-    mock_streamlit["_cached_df"] = original_df.copy()
-    mock_streamlit["_cached_file_sig"] = ("test_sig", "abc123")
-
-    # Simula cache load CON fix #51 (df.copy())
-    cached_df = mock_streamlit["_cached_df"]
-    df = cached_df.copy()  # FIX #51
-
-    # Mutazione del DataFrame caricato
-    df.loc[0, "a"] = 999
-
-    # Verifica che la cache NON sia stata mutata
-    assert mock_streamlit["_cached_df"].loc[0, "a"] == 1, \
-        "Cache deve rimanere immutata dopo modifiche a df caricato"
-    assert df.loc[0, "a"] == 999, "df caricato deve essere mutato"
-
-
-def test_cache_immutability_without_copy(mock_streamlit):
-    """
-    Issue #51: Dimostra il bug PRIMA del fix (senza .copy()).
-
-    Scenario: Cache hit → modifica df (senza copy) → cache corrotta.
-    """
-    import pandas as pd
-
-    # Setup: simula cache popolata
-    original_df = pd.DataFrame({"a": [1, 2, 3], "b": [4, 5, 6]})
-    mock_streamlit["_cached_df"] = original_df
-
-    # Simula cache load SENZA fix (riferimento diretto)
-    df = mock_streamlit["_cached_df"]  # PROBLEMA: no .copy()
-
-    # Mutazione del DataFrame caricato
-    df.loc[0, "a"] = 999
-
-    # BUG: la cache È STATA corrotta
-    assert mock_streamlit["_cached_df"].loc[0, "a"] == 999, \
-        "Senza .copy(), la cache viene corrotta (questo è il bug #51)"
-
-
-def test_cache_store_immutability(mock_streamlit):
-    """
-    Issue #51: Verifica che il DataFrame salvato in cache sia una copia, non un riferimento.
-
-    Scenario: Salva df in cache → modifica df originale → ricarica cache → cache intatta.
-    """
-    import pandas as pd
-
-    # Setup: df originale
-    df = pd.DataFrame({"x": [10, 20, 30], "y": [40, 50, 60]})
-
-    # Simula cache store CON fix #51 (df.copy())
-    mock_streamlit["_cached_df"] = df.copy()  # FIX #51
-
-    # Mutazione del df originale DOPO il salvataggio
-    df.loc[0, "x"] = 777
-
-    # Verifica che la cache NON sia stata mutata
-    assert mock_streamlit["_cached_df"].loc[0, "x"] == 10, \
-        "Cache deve essere isolata dal df originale"
-    assert df.loc[0, "x"] == 777, "df originale deve essere mutato"
-=======
 def test_reject_large_file():
     """
     I file oltre il limite configurato devono essere rifiutati.
@@ -405,4 +333,75 @@
 
     for path in created_paths:
         assert not path.exists(), f"Temporary file '{path}' should have been removed"
->>>>>>> 6f84de90
+
+
+def test_cache_immutability_dataframe(mock_streamlit):
+    """
+    Issue #51: Verifica che modifiche al DataFrame caricato dalla cache non corrompano la cache.
+
+    Scenario: Cache hit → modifica df → ricarica cache → cache deve essere intatta.
+    """
+    import pandas as pd
+
+    # Setup: simula cache popolata
+    original_df = pd.DataFrame({"a": [1, 2, 3], "b": [4, 5, 6]})
+    mock_streamlit["_cached_df"] = original_df.copy()
+    mock_streamlit["_cached_file_sig"] = ("test_sig", "abc123")
+
+    # Simula cache load CON fix #51 (df.copy())
+    cached_df = mock_streamlit["_cached_df"]
+    df = cached_df.copy()  # FIX #51
+
+    # Mutazione del DataFrame caricato
+    df.loc[0, "a"] = 999
+
+    # Verifica che la cache NON sia stata mutata
+    assert mock_streamlit["_cached_df"].loc[0, "a"] == 1, \
+        "Cache deve rimanere immutata dopo modifiche a df caricato"
+    assert df.loc[0, "a"] == 999, "df caricato deve essere mutato"
+
+
+def test_cache_immutability_without_copy(mock_streamlit):
+    """
+    Issue #51: Dimostra il bug PRIMA del fix (senza .copy()).
+
+    Scenario: Cache hit → modifica df (senza copy) → cache corrotta.
+    """
+    import pandas as pd
+
+    # Setup: simula cache popolata
+    original_df = pd.DataFrame({"a": [1, 2, 3], "b": [4, 5, 6]})
+    mock_streamlit["_cached_df"] = original_df
+
+    # Simula cache load SENZA fix (riferimento diretto)
+    df = mock_streamlit["_cached_df"]  # PROBLEMA: no .copy()
+
+    # Mutazione del DataFrame caricato
+    df.loc[0, "a"] = 999
+
+    # BUG: la cache È STATA corrotta
+    assert mock_streamlit["_cached_df"].loc[0, "a"] == 999, \
+        "Senza .copy(), la cache viene corrotta (questo è il bug #51)"
+
+
+def test_cache_store_immutability(mock_streamlit):
+    """
+    Issue #51: Verifica che il DataFrame salvato in cache sia una copia, non un riferimento.
+
+    Scenario: Salva df in cache → modifica df originale → ricarica cache → cache intatta.
+    """
+    import pandas as pd
+
+    # Setup: df originale
+    df = pd.DataFrame({"x": [10, 20, 30], "y": [40, 50, 60]})
+
+    # Simula cache store CON fix #51 (df.copy())
+    mock_streamlit["_cached_df"] = df.copy()  # FIX #51
+
+    # Mutazione del df originale DOPO il salvataggio
+    df.loc[0, "x"] = 777
+
+    # Verifica che la cache NON sia stata mutata
+    assert mock_streamlit["_cached_df"].loc[0, "x"] == 10, \
+        "Cache deve essere isolata dal df originale"
+    assert df.loc[0, "x"] == 777, "df originale deve essere mutato"