--- conflicted
+++ resolved
@@ -1,20 +1,9 @@
 # === Core scientific libraries ===
 pandas>=2.2
 numpy>=1.26
-<<<<<<< HEAD
 plotly[kaleido]>=5.22
 kaleido>=0.2.1
 textual>=0.89,<0.91
 rich>=13.9
-=======
-scipy>=1.12
-
-# === Visualization & reporting ===
-plotly>=5.22
-kaleido>=0.2.1
-
-# === UI & terminal interface ===
->>>>>>> 000370a3
 streamlit>=1.32
-textual>=0.89,<0.91
-rich>=13.9+scipy>=1.12